--- conflicted
+++ resolved
@@ -105,12 +105,6 @@
         self.update_DINA(t)
         eqdsk = self.update_psi(n=n, plot=False)
         self.inv.colocate(eqdsk)
-<<<<<<< HEAD
-        #self.update_DINA(t)
-        #self.update_coilset()
-        #self.inv.update_coils()
-=======
->>>>>>> f9a3f6b7
 
     def set_limits(self):  # default limits for ITER coil-set
         self.inv.initalise_limits()  # reset
