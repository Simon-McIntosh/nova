"""Manage fitting algorithums for TF coils and SSAT sectors."""
from dataclasses import dataclass, field
from functools import cached_property
from typing import ClassVar
import warnings

import matplotlib.pyplot as plt
import numpy as np
from scipy.optimize import minimize
from scipy.spatial.transform import Rotation
from tqdm import tqdm
import xarray

from nova.assembly.fiducialdata import FiducialData
from nova.assembly.fiducialplotter import FiducialPlotter
from nova.assembly.sectordata import SectorData
from nova.assembly.transform import Rotate


@dataclass
class FiducialFit(FiducialData):
    """Extend FiducialData class to include fitting algorithums."""

    filename: str = "fiducial_fit"
    variance: float | str = "file"
    infer: bool = True
    method: str = "rms"
    samples: int = 10
    radial_offset: float = (33.04 - 36) / (2 * np.pi)
    data: xarray.Dataset = field(init=False, repr=False, default_factory=xarray.Dataset)

    weights: ClassVar[list[float]] = [1, 1, 0.5]

    @property
    def fiducial_attrs(self):
        """Extend fiducial_attrs to incude fit parameters."""
        return super().fiducial_attrs | {
            attr: getattr(self, attr)
            for attr in ["infer", "method", "samples", "radial_offset", "weights"]
        }

    def build(self):
        """Extend build to include fiducial fitting."""
        super().build()
        self.data = self.data.rename(dict(space="cartesian"))
        self.load_target()
        self.load_measurement()
        self.evaluate_gpr("fiducial", "gpr")
        self.fit()
        self.evaluate_gpr("fiducial_fit", "fit_gpr")

    def write(self, sheet="FAT IO"):
        """Write fits to source xls files."""
        for sector in tqdm(self.data.sector.data, "updating xls workbooks"):
            sectordata = SectorData(sector)
            coils = self.data.coils.sel(sector=sector)
            with sectordata.openbook(), sectordata.savebook():
                worksheet = sectordata.book[sheet]
                for coil, xls_index in zip(coils, sectordata._coil_index(sheet)):
                    data = self.data.fiducial_fit.sel(coil=coil).sortby("target").data
                    std = (
                        self.data.fiducial_fit_gpr_std.sel(coil=coil)
                        .sortby("target")
                        .data
                    )
                    sectordata.write(
                        worksheet, xls_index, np.append(data, 2 * std, axis=1)
                    )
                    opt_x = self.data.opt_x.sel(coil=coil)
                    self._write_transform(worksheet, xls_index, opt_x)

    def _write_transform(self, worksheet, xls_index, opt_x):
        """Write transform to worksheet."""
        worksheet.cell(xls_index[0] - 4, xls_index[1] + 2, "transform")
        worksheet.cell(xls_index[0] - 5, xls_index[1] + 6, "Intrinsic Euler angles")
        for j, (label, value) in enumerate(zip(opt_x.transform.data, opt_x.data)):
            match len(label):
                case 1:
                    label = f"d{label} [mm]"
                case 2:
                    label = f"{label[0].upper()} [deg]"
            worksheet.cell(xls_index[0] - 4, xls_index[1] + 3 + j, label)
            worksheet.cell(xls_index[0] - 3, xls_index[1] + 3 + j, value)

    def load_target(self):
        """Load target geometories in cylindrical coordinate system."""
        self.data["centerline_target"] = (
            xarray.DataArray(1, [("coil", self.data.coil.data)])
            * self.data.centerline_target
        )
        for attr in ["fiducial_target", "centerline_target"]:
            self.data[f"{attr}_cyl"] = Rotate.to_cylindrical(self.data[attr])

    def load_measurement(self):
        """Load reference measurements."""
        self.data["fiducial"] = self.data.fiducial_target + self.data.fiducial_delta
        self.data["centerline"] = (
            self.data.centerline_target + self.data.centerline_delta
        )

    def evaluate_gpr(self, target="fiducial", postfix="gpr"):
        """Evaluate gpr in cylindrical coordinate system."""
        delta = Rotate.to_cylindrical(self.data[target]) - self.data.fiducial_target_cyl
        fiducial = f"fiducial_{postfix}"
        fiducial_std = f"fiducial_{postfix}_std"
        centerline = f"centerline_{postfix}"
        sample = f"sample_{postfix}"
        self.data[fiducial] = xarray.zeros_like(self.data.fiducial_target_cyl)
        self.data[fiducial_std] = xarray.zeros_like(self.data.fiducial_target_cyl)
        self.data[centerline] = xarray.zeros_like(self.data.centerline_target_cyl)
        self.data[sample] = (
            xarray.zeros_like(self.data[centerline])
            .expand_dims(dict(samples=self.samples), axis=-1)
            .copy()
        )
        for coil_index in range(self.data.sizes["coil"]):
            for space_index in range(self.data.sizes["cylindrical"]):
                self.load_gpr(coil_index, space_index)
                self.gpr.fit(delta[coil_index, :, space_index])
                (
                    self.data[fiducial][coil_index, :, space_index],
                    self.data[fiducial_std][coil_index, :, space_index],
                ) = self.gpr.predict(
                    self.data.target_length[coil_index], return_std=True
                )
                self.data[centerline][coil_index, :, space_index] = self.gpr.predict(
                    self.data.arc_length
                )
                self.data[sample][coil_index, :, space_index, :] = self.gpr.sample(
                    self.data.arc_length, self.samples
                )
        self.data[fiducial] += self.data.fiducial_target_cyl
        self.data[centerline] += self.data.centerline_target_cyl
        self.data[sample] += self.data.centerline_target_cyl
        for attr in [fiducial, centerline, sample]:
            self.data[attr] = Rotate.to_cartesian(self.data[attr])

    def plot_samples(self, label: str, coil_index: int, samples=10):
        """Load gaussian process regressor."""
        delta = Rotate.to_cylindrical(self.data[label]) - self.data.target_cyl
        axes = plt.subplots(3, 1, sharex=True)[1]
        for space_index in range(self.data.sizes["cylindrical"]):
            self.gpr.fit(delta[coil_index, :, space_index])
            self.gpr.predict(self.data.arc_length)
            self.gpr.plot(
                axes[space_index], text=False, marker="X", color="C1", line_color="C0"
            )
            if samples > 0:
                self.gpr.sample(self.data.arc_length, samples)
                self.gpr.plot_samples(axes[space_index])

            self.gpr.predict(self.data.target_length)
            axes[space_index].plot(self.data.target_length, self.gpr.data.y_mean, "dC0")
            coord = str(self.data.cylindrical[space_index].values)
            coord = coord.replace("phi", r"\phi")
            axes[space_index].set_ylabel(rf"${coord}$")
        axes[-1].set_xlabel("arc length")
        axes[0].set_title(f"TF{self.data.coil[coil_index].values:1d}")
        plt.tight_layout()
        plt.savefig("gpr.png")

    def transform(self, x, points) -> xarray.DataArray:
        """Return points transformed by vector x."""
        points = points[:] + x[:3]
        if len(x) == 6:
            rotate = Rotation.from_euler("XYZ", x[-3:], degrees=True)
<<<<<<< HEAD
            points[:] = rotate.apply(points)
=======
            points[:] = rotate.apply(points.data)
>>>>>>> a8d60c6d
        return points

    def delta(self, points, coil):
        """Return coil-frame deltas."""
        offset = np.zeros_like(points)
        offset[:, 0] -= self.radial_offset
        return (
            Rotate.to_cylindrical(points)
            + offset
            - Rotate.to_cylindrical(self.data.fiducial_target.loc[coil])
        )

    @staticmethod
    def error_vector(delta, method):
        """Return error vector."""
        error = np.zeros(3)
        match method:
            case "rms":
                error[0] = np.mean(delta[..., [5, 3, 4], 0] ** 2)
                error[1] = np.mean(delta[..., 1] ** 2)
                error[2] = np.mean(delta[..., [2, 1, -1, -2], 2] ** 2)
            case "max":
                error[0] = np.max(abs(delta[..., [5, 3, 4], 0]))  # radial (A, B, H)
                error[1] = np.max(abs(delta[..., 1]))  # toroidal (all)
                error[2] = np.max(abs(delta[..., [2, 1, -1, -2], 2]))  # (C, D, E, F)
            case _:
                raise NotImplementedError(f"Method {method} not implemented.")
        return error

    def transform_error(self, x, points, coil, method):
        """Return transform error vector."""
        points = self.transform(x, points)
        return self.point_error(points, coil, method)

    def weighted_transform_error(self, x, points, coil, method):
        """Return weighted transform error vector."""
        return self.transform_error(x, points, coil, method=method) * self.weights

    def point_error(self, points, coil, method=None):
        """Return error vector."""
        if method is None:
            method = self.method
        delta = self.delta(points, coil)
        return self.error_vector(delta, method)

    def max_transform_error(self, x, points, coil):
        """Return maximum error."""
        return np.max(self.weighted_transform_error(x, points, coil, method="max"))

    def rms_transform_error(self, x, points, coil):
        """Return mean error."""
        return np.sqrt(
            np.mean(self.weighted_transform_error(x, points, coil, method="rms"))
        )

    def scalar_error(self, x, points, coil):
        """Return scalar mesure for fit error."""
        return getattr(self, f"{self.method}_transform_error")(x, points, coil)

    @property
    def point_name(self):
        """Return reference point name."""
        if self.infer:
            return "fiducial_gpr"
        return "fiducial"

    def points(self, coil):
        """Return reference points."""
        return self.data[self.point_name].sel(coil=coil)

    @staticmethod
    def join(name: str, post_fix: str):
        """Return variable name with post_fix if set."""
        if post_fix:
            return "_".join([name, post_fix])
        return name

    def fit(self):
        """Perform sector fit."""
        transform_attrs = [
            "fiducial",
            "centerline",
            "fiducial_gpr",
            "centerline_gpr",
        ]
        for attr in transform_attrs:
            self.data[f"{attr}_fit"] = xarray.zeros_like(self.data[attr])

        # self.data["centerline_target_fit"] =
        self.data.coords["transform"] = ["x", "y", "z", "xx", "yy", "zz"]
        self.data["opt_x"] = xarray.DataArray(
            0.0,
            coords=[self.data.coil, self.data.transform],
            dims=["coil", "transform"],
        )
        for post_fix in ["", "gpr"]:
            error_attr = self.join("error", post_fix)
            self.data[error_attr] = xarray.DataArray(
                0.0,
                coords=[self.data.coil],
                dims=["coil"],
            )
            self.data[f"{error_attr}_fit"] = xarray.zeros_like(self.data[error_attr])
        for coil in tqdm(self.data.coil, "fitting coils"):
            points = self.points(coil=coil)
            xo = np.zeros(self.data.sizes["transform"])
            opt = minimize(self.scalar_error, xo, method="SLSQP", args=(points, coil))
            if not opt.success:
                warnings.warn(f"optimization failed {opt}")
            self.data["opt_x"].loc[{"coil": coil}] = opt.x
            for attr in transform_attrs:
                self.data[f"{attr}_fit"].loc[{"coil": coil}] = self.transform(
                    opt.x, self.data[attr].loc[{"coil": coil}].copy()
                )
            for post_fix in ["", "gpr"]:
                error_attr = self.join("error", post_fix)
                fiducial_attr = self.join("fiducial", post_fix)
                fiducial_points = self.data[fiducial_attr].sel(coil=coil)
                self.data[error_attr].loc[{"coil": coil}] = self.scalar_error(
                    xo, fiducial_points, coil
                )
                self.data[f"{error_attr}_fit"].loc[{"coil": coil}] = self.scalar_error(
                    opt.x, fiducial_points, coil
                )

    @cached_property
    def plotter(self):
        """Return FiducialPlotter instance."""
        return FiducialPlotter(self.data, factor=500)

    def plot_fit(self, coil_index, postfix=""):
        """Plot fits."""
        self.plotter.target(coil_index)
        stage = 1 + int(self.infer)
        stage = 2
        self.plotter(postfix, stage, coil_index)
        title = f"Coil{self.data.coil[coil_index].data}"
        title += f"\norigin:{self.data.origin[coil_index].data}"
        title += f" phase:{self.phase}"
        title += f"\ninfer:{self.infer} method: {self.method}"
        self.plotter.axes[0].set_title(title, fontsize="large")
        if postfix[-3:] == "fit":
            self.text_fit(self.plotter.axes[0], coil_index)
            self.text_transform(self.plotter.axes[0], coil_index)

    def plot_transform(self, coil_index=0):
        """Plot transform text."""
        self.plotter("target")
        self.text_transform(self.plotter.axes[0], coil_index)
        self.plotter.axes[0].set_title("transform: reference -> fit")

    def text_transform(self, axes, coil_index):
        """Display text transform."""
        opt_x = self.data.opt_x[coil_index].values
        deg_to_mm = 10570 * np.pi / 180
        angle_unit = "mm"  # r"$^o$"
        axes.text(
            0.3,
            0.5,
            f"dx: {opt_x[0]:1.2f}mm\n"
            + f"dy: {opt_x[1]:1.2f}mm\n"
            + f"dz: {opt_x[2]:1.2f}mm\n"
            + f"rx: {opt_x[3]*deg_to_mm:1.2}"
            + angle_unit
            + "\n"
            + f"ry: {opt_x[4]*deg_to_mm:1.2}"
            + angle_unit
            + "\n"
            + f"rz: {opt_x[5]*deg_to_mm:1.2}"
            + angle_unit,
            va="center",
            ha="left",
            transform=axes.transAxes,
            fontsize="small",
        )

    def reference_error(self, method: str):
        """Return reference error vector."""
        return self.point_error(self.data.reference.copy(), method)

    def text_fit(self, axes, coil_index):
        """Display text transform."""
        points = self.data[self.point_name][coil_index]
        opt_x = self.data.opt_x[coil_index].data
        coil = self.data.coil[coil_index].data
        self.transform_error(opt_x, points, coil, "rms")
        error = {
            "rms": self.transform_error(opt_x, points, coil, "rms"),
            "max": self.transform_error(opt_x, points, coil, "max"),
        }
        text = ""
        for i, coordinate in enumerate(
            ["radial: A,B,H", "toroidal: all", "vertical: C,D,E,F"]
        ):
            text += "\n" + coordinate + "\n"
            for method in ["rms", "max"]:
                text += f"    {method}: {error[method][i]:1.2f}\n"
        axes.text(
            0.9,
            0.5,
            text,
            va="center",
            ha="left",
            transform=axes.transAxes,
            fontsize="small",
        )

    def _get_delta(self, attr, fit=True):
        """Return ensemble deltas."""
        source_attr = attr
        if fit:
            source_attr += "_fit"
        return self.data[source_attr] - self.data[f"{attr}_target"]

    def plot_ensemble(self, fit=True, factor=250):
        """Plot fit ensemble."""
        self.axes = self.set_axes("2d", nrows=1, ncols=2, sharey=True)
        for j in range(2):
            self.axes[j].plot(
                self.data.centerline_target[0, :, 0],
                self.data.centerline_target[0, :, 2],
                "gray",
                ls="--",
            )
        limits = self.axes_limit
        color = [0, 0]

        centerline_delta = self._get_delta("centerline", fit)
        fiducial_delta = self._get_delta("fiducial", fit)

        for i in range(self.data.sizes["coil"]):
            j = 0 if self.data.origin[i] == "EU" else 1
            self.axes[j].plot(
                self.data.centerline_target[i, :, 0]
                + factor * centerline_delta[i, :, 0],
                self.data.centerline_target[i, :, 2]
                + factor * centerline_delta[i, :, 2],
                color=f"C{color[j]}",
                label=f"{self.data.coil[i].values:02d}",
            )
            self.axes[j].plot(
                self.data.fiducial_target[i, :, 0] + factor * fiducial_delta[i, :, 0],
                self.data.fiducial_target[i, :, 2] + factor * fiducial_delta[i, :, 2],
                ".",
                color=f"C{color[j]}",
            )
            color[j] += 1
        for j, origin in enumerate(["EU", "JA"]):
            self.axes[j].legend(
                fontsize="large", loc="center", bbox_to_anchor=[0.4, 0.5]
            )
            self.axes[j].set_title(f"{origin} {self.phase}")
        self.axes_limit = limits


if __name__ == "__main__":
    phase = "FAT supplier"
    # phase = "SSAT BR"

    fiducial = FiducialFit(phase=phase, infer=True, fill=False, method="rms")

<<<<<<< HEAD
    coil_index = 10
=======
    coil_index = 16
>>>>>>> a8d60c6d
    fiducial.plot_fit(coil_index)
    fiducial.plot_fit(coil_index, "fit")

    fiducial.plot_ensemble(True, 250)

    # fiducial.write()

    """
    for coil in range(18):
        try:
            coil_index = fiducial.data.coil.sel(coil=coil).location.data
        except (KeyError, IndexError):
            continue
        fiducial.plotter.reset_axes()
        fiducial.plot_fit(coil_index)
        fiducial.plot_fit(coil_index, "fit")
        plt.tight_layout()
        plt.savefig(f"IDM_TF{coil}_fit.png")
    """

    # fiducial.plot_transform()

    # fiducial.plot_fit("target")
    # print(fiducial.data.target_cyl)

    # fiducial.plot()

    # coil = 4
    # coil_index = fiducial.coil_index(coil)<|MERGE_RESOLUTION|>--- conflicted
+++ resolved
@@ -164,11 +164,7 @@
         points = points[:] + x[:3]
         if len(x) == 6:
             rotate = Rotation.from_euler("XYZ", x[-3:], degrees=True)
-<<<<<<< HEAD
-            points[:] = rotate.apply(points)
-=======
             points[:] = rotate.apply(points.data)
->>>>>>> a8d60c6d
         return points
 
     def delta(self, points, coil):
@@ -430,11 +426,7 @@
 
     fiducial = FiducialFit(phase=phase, infer=True, fill=False, method="rms")
 
-<<<<<<< HEAD
-    coil_index = 10
-=======
     coil_index = 16
->>>>>>> a8d60c6d
     fiducial.plot_fit(coil_index)
     fiducial.plot_fit(coil_index, "fit")
 
