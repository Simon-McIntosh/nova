"""Develop boundary transition elements."""

<<<<<<< HEAD
import scipy.interpolate
=======
import logging
from timer import timer

import jax
import jax.numpy as jnp
import optimistix as optx

from nova.jax.plasma import Plasma
>>>>>>> 0ad0e56a
from nova.imas.operate import Operate

logger = logging.getLogger()
logging.basicConfig(level=logging.INFO, force=True)

timer.set_level(logging.INFO)
jax.config.update("jax_enable_x64", True)


kwargs = {
    "pulse": 135013,
    "run": 2,
    "machine": "iter",
    "pf_passive": False,
    "pf_active": True,
}

# kwargs = {"pulse": 17151, "run": 4, "machine": "aug"}


"""
kwargs = {
    "pulse": 57410,
    "run": 0,
    "machine": "west",
    "pf_passive": {"occurrence": 0},
    "pf_active": {"occurrence": 0},
}
"""

# kwargs = {"pulse": 17151, "run": 4, "machine": "aug"}


operate = Operate(
<<<<<<< HEAD
    tplasma="r",
    dplasma=-2e3,
    nwall=-0.2,
    ngrid=None,
    nlevelset=2e3,
    **kwargs,
=======
    **kwargs,
    tplasma="r",
    nwall=-0.2,
    ngrid=None,
    nlevelset=None,
)


def flux_residual(psi):
    """Return flux residual."""
    operate.plasma.psi = psi
    return operate.plasma.psi - psi


operate.time = 300

# operate.sloc["PF6", "Ic"] *= 1.3
# operate.sloc["PF4", "Ic"] *= 5.5

operate.plasma.separatrix = {"e": [6.2, 0.5, 3, 4.6]}


plasma = Plasma(
    operate.plasmagrid.target,
    operate.plasmawall.target,
    operate.p_prime,
    operate.ff_prime,
    jnp.array(operate.saloc["Ic"]),
    jnp.array(operate.plasma.area_),
    operate.plasma_index,
    operate.polarity,
>>>>>>> 0ad0e56a
)

solver = optx.Newton(rtol=1e-1, atol=1e-1)
psi = jnp.array(operate.plasma.psi)

with timer("optx.root_find"):
    sol = optx.root_find(lambda psi, args: plasma.residual(psi), solver, psi)

print(f"Newton L2 {optx.two_norm(flux_residual(sol.value))}")

<<<<<<< HEAD
# operate.sloc["PF6", "Ic"] *= 1
operate.sloc["PF4", "Ic"] *= 1


operate.plasma.p_prime = scipy.interpolate.interp1d(
    operate.data["psi_norm"], operate.data["psi_norm"] * operate["dpressure_dpsi"]
)
=======
levels = -operate.plot_2d(label="DINA")[::-1]
>>>>>>> 0ad0e56a

operate.plasmagrid["psi"] = sol.value[: plasma.grid.node_number]
operate.plasma.plot(colors="C0", label="optx", levels=levels, nulls=True)
operate.plasmagrid.plot(colors="C0", levels=[operate.plasma.psi_lcfs])

with timer("plasma.solve_flux"):
    operate.plasma.solve_flux(verbose=True)

print(f"Krylov solve {optx.two_norm(flux_residual(operate.plasma.psi))}")


operate.plasma.plot(
    colors="C6", linestyles="--", label="NOVA", levels=levels, nulls=True
)
operate.plasmagrid.plot(colors="C0", levels=[operate.plasma.psi_lcfs])

plasma.topology.plot(operate.plasma.psi, operate.polarity)

<<<<<<< HEAD
levels = operate.plot_2d(label="DINA", colors="C2")
levels = -levels[::-1]
=======
# sol = scipy.optimize.root(plasma.residual, psi, jac=jac, tol=1e-3)
# print(sol)
>>>>>>> 0ad0e56a

# def residual(psi):
#    return plasma.residual(psi), jac(psi)

# import jaxopt

<<<<<<< HEAD
operate.plasma.wall.plot(limitflux=True)
operate.plasma.plot(colors="C1", label="NOVA", levels=levels, nulls=True)
=======
# jaxopt.ScipyRootFinding(optimality_fun=plasma.residual, method="hybr").run(psi)
>>>>>>> 0ad0e56a


"""
gradient calculation for element ramp.

dpsi_dr, dpsi_dz = np.gradient(
    coilset.levelset.psi_,
    coilset.levelset.data.x,
    coilset.levelset.data.z,
)

br = -dpsi_dz / (2 * np.pi * coilset.levelset.data.x2d)
bz = dpsi_dr / (2 * np.pi * coilset.levelset.data.x2d)

coilset.plasma.axes.contour(
    coilset.levelset.data.x2d, coilset.levelset.data.z2d, bz, levels
)

grad_psi = np.linalg.norm([dpsi_dr, dpsi_dz], axis=0)

grad_psi_b = (
    2
    * np.pi
    * coilset.levelset.data.x2d
    * np.linalg.norm([coilset.levelset.bz_, -coilset.levelset.br_], axis=0)
)

coilset.plasma.set_axes("2d")
coilset.plasma.axes.contour(
    coilset.levelset.data.x2d, coilset.levelset.data.z2d, grad_psi
)
coilset.plasma.axes.contour(
    coilset.levelset.data.x2d, coilset.levelset.data.z2d, grad_psi_b
)


# coilset.plasma.axes.plot(*coilset.plasma.separatrix.T)
# coilset.plasma.axes.plot(*coilset.loc["plasma", ["x", "z"]].values.T, ".")
"""<|MERGE_RESOLUTION|>--- conflicted
+++ resolved
@@ -1,8 +1,5 @@
 """Develop boundary transition elements."""
 
-<<<<<<< HEAD
-import scipy.interpolate
-=======
 import logging
 from timer import timer
 
@@ -11,7 +8,6 @@
 import optimistix as optx
 
 from nova.jax.plasma import Plasma
->>>>>>> 0ad0e56a
 from nova.imas.operate import Operate
 
 logger = logging.getLogger()
@@ -46,14 +42,6 @@
 
 
 operate = Operate(
-<<<<<<< HEAD
-    tplasma="r",
-    dplasma=-2e3,
-    nwall=-0.2,
-    ngrid=None,
-    nlevelset=2e3,
-    **kwargs,
-=======
     **kwargs,
     tplasma="r",
     nwall=-0.2,
@@ -85,7 +73,6 @@
     jnp.array(operate.plasma.area_),
     operate.plasma_index,
     operate.polarity,
->>>>>>> 0ad0e56a
 )
 
 solver = optx.Newton(rtol=1e-1, atol=1e-1)
@@ -96,17 +83,7 @@
 
 print(f"Newton L2 {optx.two_norm(flux_residual(sol.value))}")
 
-<<<<<<< HEAD
-# operate.sloc["PF6", "Ic"] *= 1
-operate.sloc["PF4", "Ic"] *= 1
-
-
-operate.plasma.p_prime = scipy.interpolate.interp1d(
-    operate.data["psi_norm"], operate.data["psi_norm"] * operate["dpressure_dpsi"]
-)
-=======
 levels = -operate.plot_2d(label="DINA")[::-1]
->>>>>>> 0ad0e56a
 
 operate.plasmagrid["psi"] = sol.value[: plasma.grid.node_number]
 operate.plasma.plot(colors="C0", label="optx", levels=levels, nulls=True)
@@ -125,25 +102,15 @@
 
 plasma.topology.plot(operate.plasma.psi, operate.polarity)
 
-<<<<<<< HEAD
-levels = operate.plot_2d(label="DINA", colors="C2")
-levels = -levels[::-1]
-=======
 # sol = scipy.optimize.root(plasma.residual, psi, jac=jac, tol=1e-3)
 # print(sol)
->>>>>>> 0ad0e56a
 
 # def residual(psi):
 #    return plasma.residual(psi), jac(psi)
 
 # import jaxopt
 
-<<<<<<< HEAD
-operate.plasma.wall.plot(limitflux=True)
-operate.plasma.plot(colors="C1", label="NOVA", levels=levels, nulls=True)
-=======
 # jaxopt.ScipyRootFinding(optimality_fun=plasma.residual, method="hybr").run(psi)
->>>>>>> 0ad0e56a
 
 
 """
