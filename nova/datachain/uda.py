"""Manage UDA data requests."""
from __future__ import annotations
import asyncio
from contextlib import contextmanager
from dataclasses import dataclass, field
from functools import cached_property
import logging
import os

from async_property import async_cached_property
import nest_asyncio

from nova.utilities.importmanager import check_import

with check_import("codac_uda"):
    from uda_client_reader.uda_client_reader_python import UdaClientReaderPython

nest_asyncio.apply()

logging.basicConfig(
    level=logging.INFO,
    format="%(asctime)s,%(msecs)d %(levelname)s: %(message)s",
    datefmt="%H:%M:%S",
)
logger = logging.getLogger()
logger.setLevel(logging.INFO)


@dataclass
class UdaInfo:
    """Resolve UDA Uniform Data Identifier and manage server metadata."""

    client: UdaClientReaderPython | tuple[str, int] = ("10.153.0.254", 3090)
    machine: str = "ITER"
    pulse_root: str = "PCS"
    pulse_id: int | str = "*"

    def __post_init__(self):
        """Connect client."""
        if not isinstance(self.client, UdaClientReaderPython):
            with self._catch_uda_error():
                self.client = UdaClientReaderPython(*self.client)
                self.client.isConnected()

    @contextmanager
    def _catch_uda_error(self):
        """Catch UDA error flags and raise."""
        yield
        if (error_code := self.client.getErrorCode()) < 0:
            raise ConnectionError(
                f"UDAClientReaderPyton returned negative error code {error_code}\n"
                f"{self.client.getErrorMsg()}"
            )

    @property
    def pulse(self) -> str:
        """Manage the uri path."""
        return os.path.join(self.pulse_root, str(self.pulse_id))

    @pulse.setter
    def pulse(self, pulse: str):
        match pulse.rsplit("/", 1):
            case str(pulse_root), str(pulse_id):
                self.pulse_root = pulse_root
                self.pulse_id = int(pulse_id)
            case _:
                raise ValueError(f"Unable to split pulse into root/id {pulse}")

    @property
    def _uri(self) -> str:
        """Return uri without checks."""
        return f"{self.machine}:{self.pulse}"

    @property
    def uri(self) -> str:
        """Manage the instance's uri composed from cached machine and path attrs."""
        if "*" in self.pulse or "*" in self.machine:
            self.update_uri()
        return self._uri

    @uri.setter
    def uri(self, uri: str):
        match uri.split(":", 1):
            case str(machine), str(pulse):
                self.machine = machine
                self.pulse = pulse
            case _:
                raise ValueError(f"Unable to split uri into scheme:pulse {uri}.")

    def update_uri(self):
        """Update URI resolving wildcards."""
        with self._catch_uda_error():
            self.uri = self.client.getLastPulse2(self._uri)

    async def aupdate_uri(self):
        """Return async resolved URI."""
        await asyncio.to_thread(self.update_uri)

    @cached_property
    def variables(self) -> tuple[str]:
        """Return synchronous variables list."""
        return self.get_variables("*")

    def get_variables(self, pattern: str) -> tuple[str]:
        """Return synchronous variable list matching given pattern."""
        with self._catch_uda_error():
            return self.client.getVariableList(pattern)

    @async_cached_property
    async def avariables(self):
        """Return full variable list."""
        return await self.aget_variables("*")

    async def aget_variables(self, pattern: str):
        """Return awaitable variable list matching given pattern."""
        return await asyncio.to_thread(self.get_variables, pattern)

    async def async_variables(self):
        """Return async query generator."""
        for variable in self.variables[:3]:
            yield variable

    @cached_property
    def pulse_info(self):
        """Return pulse info."""
        with self._catch_uda_error():
            return self.client.getPulseInfo2(self.uri)

    @cached_property
    def timestamp_from(self):
        """Return pulse start timestamp."""
        return self.pulse_info.timeFrom

    @cached_property
    def timestamp_to(self):
        """Return pulse end timestamp."""
        return self.pulse_info.timeTo

    @async_cached_property
    async def apulse_info(self):
        """Perform asynchronous pulse info update."""
        pulse_info = await asyncio.to_thread(self.client.getPulseInfo2, self.uri)
        self.timestamp_from = pulse_info.timeFrom
        self.timestamp_to = pulse_info.timeTo
        return pulse_info


@dataclass
class UdaSample:
    """Manage sample parameters."""

    time: float = 0
    duration: float = 1
    sample_number: int = 1
    sample_type: str | int = "last"

    @property
    def relative_start_time(self):
        """Return relative start time."""
        return self.time

    @property
    def relative_end_time(self):
        """Return relative end time."""
        return self.time + self.duration

    @cached_property
    def sample(self) -> str:
        """Retun cached UDA sample parameters."""
        return (
            f"startTime={self.relative_start_time}S,"
            f"endTime={self.relative_end_time}S,"
            f"decSamples={self.sample_number},"
            f"decType={self.sample_type}"
        )


@dataclass
class UdaQuery(UdaInfo, UdaSample):
    """Construct UDA sample queries."""

    pattern: str = "*"

    def __post_init__(self):
        """Load variable generator."""
        super().__post_init__()
<<<<<<< HEAD
        self.generator = (variable for variable in self.variables)
=======
        self.generator = (variable for variable in self.variables[:1])
>>>>>>> ae051fb4

    def __call__(self, variable):  # TODO treat adcP/I flag correctly asBitfield
        """Return UDA query."""
        return (
            f"variable={variable}/adcP,pulse={self.machine}:{self.pulse},{self.sample}"
        )

    async def async_generator(self):
        """Return async variable generator."""
        for variable in self.generator:
            yield variable


@dataclass
class UdaBase:
    """UDA client base class."""

    host: str = "10.153.0.254"
    port: int = 3090
    client: UdaClientReaderPython = field(init=False, repr=False)
    handle: int = field(init=False, default=-1)

    async def __aenter__(self):
        """Connect to uda server."""
        self.client = await asyncio.to_thread(
            UdaClientReaderPython, self.host, self.port
        )
        await asyncio.to_thread(self.client.resetAll)
        logging.info("Connected to uda client.")
        return self

    async def __aexit__(self, exc_t, exc_v, exc_tb):
        """Clear client and close connection."""
        if self.handle >= 0:
            await asyncio.to_thread(self.client.releaseData, self.handle)
        logging.info("Released data from uda client.")


@dataclass
class UdaClient(UdaBase):
    """Manage connection to uda server."""

    query: str = field(default="")

    async def __aenter__(self):
        """Connect to uda server and fetch data."""
        await super().__aenter__()
        logging.info(f"Processing query {self.query}")
        self.handle = await self.fetch_data(self.query)
        return self

    async def fetch_data(self, query: str):
        """Return UDA handle for variable request via clent's fetchData method."""
        handle = await asyncio.to_thread(self.client.fetchData, query)
        if handle >= 0:
            return handle
        error_message = await asyncio.to_thread(self.client.getErrorMsg)
        raise ConnectionError(
            "Unable to connect to UDA server.\n"
            f"{error_message}\n"
            f"host: {self.host}, port: {self.port}."
        )


async def publish(query: UdaQuery, queue: asyncio.Queue):
    """Publish items to queue."""
    async for variable in query.async_generator():
        await queue.put(query(variable))
        logging.info(f"Published variable {variable}")
        await asyncio.sleep(0)


async def request(queue: asyncio.Queue):
    """Request items from queue."""
    while True:
        query = await queue.get()
        logging.info(f"Requested variable {query}")
        async with UdaClient(query=query) as uda:
            data = uda.client.getDataAsDouble(uda.handle)
            logging.info(f"Recived variable {len(data)}")
            await asyncio.sleep(0)
        queue.task_done()


async def main():
    """Process diagnostic signals."""
    queue = asyncio.Queue()

<<<<<<< HEAD
    query = UdaQuery(pulse_id=62, duration=5, sample_number=5000, sample_type=100)
=======
    query = UdaQuery(pulse_id=62, duration=5, sample_number=50, sample_type=1)
>>>>>>> ae051fb4

    producers = [asyncio.create_task(publish(query, queue)) for _ in range(1)]
    # consumers = [asyncio.create_task(request(queue)) for _ in range(1)]

    from concurrent.futures import ProcessPoolExecutor

    loop = asyncio.get_event_loop()

    with ProcessPoolExecutor() as pool:
        consumers = [await loop.run_in_executor(pool, request, queue) for _ in range(3)]

    """
    consumers = []

    from aiomultiprocess import Pool

    get = asyncio.create_task(request(queue))

    async with Pool() as pool:
        async for result in pool.map(get, range(4)):
            consumers.append(result)
    """

    await asyncio.gather(*producers)
    await queue.join()
    for consumer in consumers:
        consumer.cancel()


if __name__ == "__main__":
    import time

    start_time = time.perf_counter()
    asyncio.run(main())
    print(f"run time {time.perf_counter() - start_time:1.3f}s")<|MERGE_RESOLUTION|>--- conflicted
+++ resolved
@@ -184,11 +184,7 @@
     def __post_init__(self):
         """Load variable generator."""
         super().__post_init__()
-<<<<<<< HEAD
-        self.generator = (variable for variable in self.variables)
-=======
         self.generator = (variable for variable in self.variables[:1])
->>>>>>> ae051fb4
 
     def __call__(self, variable):  # TODO treat adcP/I flag correctly asBitfield
         """Return UDA query."""
@@ -277,11 +273,7 @@
     """Process diagnostic signals."""
     queue = asyncio.Queue()
 
-<<<<<<< HEAD
-    query = UdaQuery(pulse_id=62, duration=5, sample_number=5000, sample_type=100)
-=======
     query = UdaQuery(pulse_id=62, duration=5, sample_number=50, sample_type=1)
->>>>>>> ae051fb4
 
     producers = [asyncio.create_task(publish(query, queue)) for _ in range(1)]
     # consumers = [asyncio.create_task(request(queue)) for _ in range(1)]
