from os import path
import functools
import operator
import colorsys

import numpy as np
from pandas import Series, DataFrame, concat, isnull, Index
from pandas.api.types import is_list_like
import matplotlib
from matplotlib.collections import PatchCollection
import matplotlib.colors as mc
from sklearn.cluster import DBSCAN
import shapely.geometry
import shapely.affinity
from shapely.strtree import STRtree
from descartes import PolygonPatch
from scipy.interpolate import interp1d

from amigo.geom import gmd, amd
from amigo.IO import human_format
from amigo.pyplot import plt
from amigo.IO import class_dir
from amigo.IO import pythonIO
from amigo.geom import length, xzfun
import nova
from nova.electromagnetic.coilframe import CoilFrame
from nova.electromagnetic.interact import Mutual, Grid
from nova.electromagnetic.biotsavart import BiotSavart, BiotAttributes


class CoilSet(pythonIO, BiotSavart, BiotAttributes):

    '''
    CoilSet:
        instance wrapper for coilset data

    Attributes:
        coil (nova.CoilFrame): coil config
        subcoil (nova.CoilFrame): subcoil config
    '''
    
    # exchange coilset attributes
    _coilset_attributes = ['default_attributes', 
                           'coilset_frames', 
                           'coilset_metadata',
                           'biot_attributes']

    # main class attribures
    _coilset_frames = ['coil', 'subcoil']
    
    # exchange biot instances
    _biot_instances = ['mutual', 'plasma', 'grid']  

    # additional_columns
    _coil_columns = ['dA', 'dCoil', 'nx', 'nz', 'subindex', 'part',
                     'cross_section', 
                     'turn_section', 'turn_fraction', 'skin_fraction',
                     'patch', 'polygon',
                     'power', 'plasma', 'mpc', 'Nf', 'Nt', 'It', 'Ic']
    
    _subcoil_columns = ['dA', 'dl_x', 'dl_z', 'coil', 'part',
                        'cross_section', 'patch', 'polygon', 
                        'power', 'plasma', 'mpc', 'Nt', 'It', 'Ic']
    
    _default_attributes = {'dCoil': -1, 'dPlasma': 0.25, 'dShell': 0.5, 
                           'turn_fraction': 1, 'turn_section': 'circle', 
                           'current_update': 'full'}

    def __init__(self, **coilset):
        self.initialize_coil()  # initalize coil and subcoil
        self.initalize_biot()  # initalize biot instances
        self.coilset = coilset  # exchange coilset and instance attributes

    def initialize_coil(self):
        coil_metadata = {'_additional_columns': self._coil_columns}
        subcoil_metadata = {'_additional_columns': self._subcoil_columns}
        self.coil = CoilFrame(coilframe_metadata=coil_metadata)
        self.subcoil = CoilFrame(coilframe_metadata=subcoil_metadata)
        self.coil.rebuild_coildata()
        self.subcoil.rebuild_coildata()
        
    def initalize_biot(self):
        BiotSavart.__init__(self)
        BiotAttributes.__init__(self)
        self.initialize_biot_instances()
        
    def initialize_biot_instances(self):
        for instance in self._biot_instances:
            biot_class = Mutual if instance == 'mutual' else Grid
            setattr(self, instance, biot_class(self.subcoil))   
            
    @property
    def coilset(self):
        coilset_attributes = {attribute: getattr(self, attribute)
                              for attribute in self._coilset_attributes}
        instance_attributes = {}
        for instance in self._biot_instances:
            instance_attribute = '_'.join([instance, 'biot_attributes'])
            instance_attributes[instance_attribute] = \
                getattr(getattr(self, instance), 'biot_attributes')
        return {**coilset_attributes, **instance_attributes}

    @coilset.setter
    def coilset(self, coilset):
        for attribute in self._coilset_attributes:
            setattr(self, attribute, coilset.get(attribute, coilset))
        for instance in self._biot_instances:
            instance_attribute = '_'.join([instance, 'biot_attributes'])
            setattr(getattr(self, instance), 'biot_attributes',
                    coilset.get(instance_attribute, coilset))

    def append_coilset(self, *args):
        for coilset in args:
            self.coilset = coilset
        
    @property
    def default_attributes(self):
        return self._default_attributes
        
    @default_attributes.setter
    def default_attributes(self, default_attributes):
        for attribute in default_attributes:
            if attribute in list(self._default_attributes.keys()) + \
                    self._coil_columns + self._subcoil_columns:
                self._default_attributes[attribute] = \
                    default_attributes[attribute]

    @property
    def coilset_frames(self):
        coilset_frames = {}
        for frame in self._coilset_frames:
            getattr(self, frame).refresh_dataframe()  # flush dataframe updates
            coilset_frames[frame] = getattr(self, frame)
        return coilset_frames
    
    @coilset_frames.setter
    def coilset_frames(self, coilset_frames):
        for frame in self._coilset_frames:
            coilframe = coilset_frames.get(frame, DataFrame())
            if not coilframe.empty:
                getattr(self, frame).add_coil(coilframe)  # append coilframe
            
    @property
    def coilset_metadata(self):
        'extract coilset metadata from coilset frames (coil, subcoil)'
        coilset_metadata = {}
        for frame in self._coilset_frames:
            coilset_metadata[frame] = getattr(self, frame).coilframe_metadata
        return coilset_metadata
        
    @coilset_metadata.setter
    def coilset_metadata(self, coilset_metadata):
        'update coilframe metadata'
        for frame in self._coilset_frames:
            getattr(self, frame).coilframe_metadata = \
                coilset_metadata.get(frame, coilset_metadata)

    def update_coilframe_metadata(self, coilframe, **coilframe_metadata):
        'update coilset metadata coilframe in [coil, subcoil]'
        getattr(self, coilframe).coilframe_metadata = coilframe_metadata
            
    @staticmethod
    def filepath(filename, directory=None):
        if directory is None:
            directory = path.join(class_dir(nova), '../geom/coilsets')
        return path.join(directory, filename)    
    
    def save_coilset(self, filename, directory=None):
        filepath = self.filepath(filename, directory)
        self._coilset = self.coilset  # link coilset for pythonIO save
        self.save_pickle(filepath, ['_coilset'])
        del self._coilset  # delete temp variable
        
    def load_coilset(self, filename, directory=None, append=False):
        filepath = self.filepath(filename, directory)
        if path.isfile(filepath + '.pk'):
            self.load_pickle(filepath)
            if append:  # append coilset
                self.coilset = self._coilset
            else:  # create new instance
                CoilSet.__init__(self, **self._coilset)
            del self._coilset  # delete temp variable
        else:
            raise LookupError(f'file {filepath} not found')

    def subset(self, index, invert=False):
        if not isinstance(index, Index):
            index = self.coil.index[index]
            print(index)
        if not is_list_like(index):
            index = [index]
        if invert:
            index = self.coil.loc[~self.coil.index.isin(index)].index
        subindex = []
        for _index in index:
            subindex.extend(self.coil.loc[_index, 'subindex'])
        coilset_frames = {'coil': self.coil.loc[index], 
                          'subcoil': self.subcoil.loc[subindex]}
        return CoilSet(coilset_frames=coilset_frames)
        
    @staticmethod
    def categorize_coilset(coil, xo=None, rename=True):
        '''
        categorize coils in coil as CS or PF
        categorization split based on coils minimum radius
        CS coils ordered by x then z
        PF coils ordered by theta taken about coilset centroid
        '''
        if xo is None:
            xo = (coil['x'].mean(), coil['z'].mean())
        # sort CS coils ['x', 'z']
        CSo = coil['x'].idxmin()
        xCS = coil.loc[CSo, 'x'] + coil.loc[CSo, 'dx']
        CS = coil.loc[coil['x'] <= xCS, :]
        CS = CS.sort_values(['x', 'z'])
        CS = CS.assign(part='CS')
        # sort PF coils ['theta']
        PF = coil.loc[coil['x'] > xCS, :]
        PF = PF.assign(theta=np.arctan2(PF['z'], PF['x']))
        PF = PF.sort_values('theta')
        PF.drop(columns='theta', inplace=True)
        PF = PF.assign(part='PF')
        if rename:
            CS.index = [f'CS{i}' for i in range(CS.nC)]
            PF.index = [f'PF{i}' for i in range(PF.nC)]
        coil = concat([PF, CS])
        return coil
    
    @property
    def update_status(self):
        'display power, plasma and current_update status'
        return self.coil.update_status
        
    @property
    def current_update(self):
        'display current_update status'
        return self.coil.current_update  # current_update

    @current_update.setter
    def current_update(self, flag):
        self._current_update = flag
        for frame in self._coilset_frames:
            coilframe = getattr(self, frame)
            if hasattr(coilframe, 'current_update'):
                coilframe.current_update = flag
            
    def _set_current(self, value, current_column='Ic'):
        self.relink_mpc()  # relink subcoil mpc as required
        setattr(self.coil, current_column, value)
        setattr(self.subcoil, current_column,
                getattr(self.coil, 
                        current_column)[self.subcoil._update_index])
        
    @property
    def dCoil(self):
        return self.coil._default_attributes['dCoil']
    
    @dCoil.setter
    def dCoil(self, dCoil):
        self.coil._default_attributes['dCoil'] = dCoil
        
    @property
    def dPlasma(self):
        return self._default_attributes['dPlasma']
    
    @dPlasma.setter
    def dPlasma(self, dPlasma):
        self._default_attributes['dPlasma'] = dPlasma
        
    @property
    def dShell(self):
        return self.coil._default_attributes['dShell']
    
    @dShell.setter
    def dShell(self, dShell):
        self.coil._default_attributes['dShell'] = dShell
        
    @property
    def Ic(self):
        '''
        Returns:
            self.Ic (np.array): coil instance line subindex current [A]
        '''
        return self.coil.Ic

    @Ic.setter
    def Ic(self, value):
        self._set_current(value, 'Ic')
        
    @property
    def It(self):
        '''
        Returns:
            self.coil.It (np.array): coil instance turn current [A.turns]
        '''
        return self.coil.It

    @It.setter
    def It(self, value):
        self._set_current(value, 'It')
        
    @property
    def Ip(self):
        # return total plasma current
        return self.coil.Ip_sum

    @Ip.setter
    def Ip(self, Ip):
        self.coil.Ip = Ip   
        self.subcoil.Ip = Ip  
        
    @property
    def Np(self):
        return self.subcoil.Np
    
    @Np.setter
    def Np(self, Np):  # set plasma fillament number
        self.subcoil.Np = Np
        self.coil.Np = self.subcoil.Np.sum()

    def add_coil(self, *args, iloc=None, subcoil=True, **kwargs):
        index = self.coil.add_coil(*args, iloc=iloc, **kwargs)
        if subcoil:
            self.meshcoil(index=index)
        
    def add_mpc(self, index, factor=1):
        self.coil.add_mpc(index, factor)
        self.relink_mpc()
        
    def relink_mpc(self):
        if self.coil._relink_mpc:
            self.subcoil._power = self.coil._power[self.coil._mpc_referance]
            self.subcoil.current_update = self.coil._current_update
            self.coil._relink_mpc = False
            
    def translate(self, index=None, dx=0, dz=0):
        if index is None:
            index = self.coil.index
        elif not is_list_like(index):
            index = [index]
        self.coil.translate(index, dx, dz)
        for name in index:
            self.subcoil.translate(self.coil.loc[name, 'subindex'], dx, dz)
            
    def meshcoil(self, index=None, mpc=True, **kwargs):
        coil = kwargs.pop('coil', self.coil)
        subcoil = kwargs.pop('subcoil', self.subcoil)
        if index is None:  # re-mesh all coils
            index = coil.index
        _subcoil = [[] for __ in range(len(index))]
        for i, name in enumerate(index):
            if 'dCoil' in kwargs:
                coil.loc[name, 'dCoil'] = kwargs['dCoil']
            for key in kwargs:
                if key in coil:
                    coil.loc[name, key] = kwargs[key]
            if 'subindex' in coil:  # drop existing subcoils
                if isinstance(coil.loc[name, 'subindex'], list):  
                    subcoil.drop(coil.loc[name, 'subindex'], inplace=True)
            mesh = self._mesh_coil(coil.loc[name, :], mpc=mpc, 
                                   **kwargs)  # single coil
            subcoil_args, subcoil_kwargs = [], {}
            for var in mesh:
                if var in subcoil._required_columns:
                    subcoil_args.append(mesh[var])
                elif var in subcoil._additional_columns:
                    subcoil_kwargs[var] = mesh[var]
            _subcoil[i] = subcoil.get_coil(
                    *subcoil_args, name=name, coil=name, **subcoil_kwargs)
            # back-propagate fillament attributes to coil
            coil.at[name, 'Nf'] = mesh['Nf']  
            coil.at[name, 'nx'] = mesh['nx']  
            coil.at[name, 'nz'] = mesh['nz']  
            if 'subindex' in coil:
                coil.at[name, 'subindex'] = list(_subcoil[i].index)
        subcoil.concatenate(*_subcoil)
        
    @staticmethod
    def _mesh_coil(coil, mpc=True, **kwargs):
        'mesh single coil'
        x, z, dl, dt, dCoil = coil[['x', 'z', 'dl', 'dt', 'dCoil']]
        if 'polygon' in coil:
            coil_polygon = coil.polygon
            bounds = coil_polygon.bounds
            dx = bounds[2] - bounds[0]
            dz = bounds[3] - bounds[1]
        else:  # assume rectangular coil cross-section
            dx, dz = coil[['dl', 'dt']]  # length, thickness == dx, dz
            bounds = (x-dx/2, z-dz/2, x+dx/2, z+dz/2)
            coil_polygon = shapely.geometry.box(bounds)
        coil_area = coil_polygon.area
        mesh = {'mpc': mpc}  # multi-point constraint (link current)
        if 'part' in coil:
            mesh['part'] = coil['part']
        mesh['cross_section'] = kwargs.get('cross_section',
                                           coil['turn_section'])
        if 'turn_fraction' in coil and dCoil == -1:
            turn_fraction = kwargs.get('turn_fraction', coil['turn_fraction'])
        else:
            turn_fraction = kwargs.get('turn_fraction', 1)
        if dCoil is None or dCoil == 0:
            dCoil = np.max([dx, dz])
        elif dCoil == -1:  # mesh per-turn (detailed inductance calculations)
            if 'cross_section' not in mesh:
                mesh['cross_section'] = 'circle'
            Nt = coil['Nt']
            if coil['cross_section'] == 'circle':
                dCoil = (np.pi * ((dx + dz) / 4)**2 / Nt)**0.5
            else:
                dCoil = (dx * dz / Nt)**0.5
        elif dCoil < -1:  
            Nf = -dCoil  # set filament number
            if coil['cross_section'] == 'circle':
                dCoil = (np.pi * (dx / 2)**2 / Nf)**0.5
            else:
                dCoil = (dx * dz / Nf)**0.5
        cross_section = mesh['cross_section']       
        nx = int(np.round(dx / dCoil))
        nz = int(np.round(dz / dCoil))
        if nx < 1:
            nx = 1
        if nz < 1:
            nz = 1
        dx_, dz_ = dx / nx, dz / nz  # subcoil divisions
        if cross_section in ['circle', 'square', 'skin']:
            dx_ = dz_ = np.min([dx_, dz_])  # equal aspect      
        dl_ = turn_fraction * dx_
        if cross_section == 'skin':  # update fractional thickness
            dt_ = coil['skin_fraction']
        else:
            dt_ = turn_fraction * dz_
        x_ = np.linspace(*bounds[::2], nx+1)
        z_ = np.linspace(*bounds[1::2], nz+1)
        polygen = CoilFrame._get_polygen(cross_section)  # polygon generator
        polygon, xm_, zm_, cs_, dA_ = [], [], [], [], []
        sub_polygons = [[] for __ in range(nx*nz)]
        for i in range(nx):  # radial divisions
            for j in range(nz):  # vertical divisions
<<<<<<< HEAD
                sub_polygon = polygen(x_[i]+dx_/2, z_[j]+dz_/2, dl_, dt_)
                p = coil_polygon.intersection(sub_polygon)
                if isinstance(p, shapely.geometry.polygon.Polygon):
                    p = [p]  # single polygon
                for p_ in p:
                    if isinstance(p_, shapely.geometry.polygon.Polygon):
                        polygon.append(p_)
                        print(p_)
                        xm_.append(p_.centroid.x)
                        zm_.append(p_.centroid.y)
                        dA_.append(p_.area)
                        if sub_polygon.within(coil_polygon):
                            cs_.append(cross_section)  # maintain cs referance
                        else:
                            cs_.append('polygon')
=======
                sub_polygons[i*nz + j] = \
                        polygen(x_[i]+dx_/2, z_[j]+dz_/2, dl_, dt_)
        tree = STRtree(sub_polygons)
        sub_polygons = [p for p in tree.query(coil_polygon) 
                        if p.intersects(coil_polygon)]
        for sub_polygon in sub_polygons:
            p = coil_polygon.intersection(sub_polygon)
            if isinstance(p, shapely.geometry.polygon.Polygon):
                p = [p]  # single polygon
            for p_ in p:
                if isinstance(p_, shapely.geometry.polygon.Polygon):
                    polygon.append(p_)
                    xm_.append(p_.centroid.x)
                    zm_.append(p_.centroid.y)
                    dA_.append(p_.area)
                    if sub_polygon.within(coil_polygon):
                        cs_.append(cross_section)  # maintain cs referance
                    else:
                        cs_.append('polygon')
>>>>>>> c9f4ae55
        Nf = len(xm_)  # filament number
        if Nf == 0:  # no points found within polygon (skin)
            xm_, zm_, dl_, dt_ = x, z, dl, dt
            Nf = 1
        Nt_ = coil['Nt']*np.array(dA_) / coil_area  # constant current density
            
        # subcoil bundle
        mesh.update({'x': xm_, 'z': zm_, 'nx': nx, 'nz': nz,
                     'dl': dl_, 'dt': dt_, 'Nt': Nt_, 'Nf': Nf, 
                     'polygon': polygon, 'cross_section': cs_})  
            
        # subcoil moment arms
        #xo, zo = coil.loc[['x', 'z']]
        #mesh['rx'] = xm_ - xo
        #mesh['rz'] = zm_ - zo
        
        # propagate current update flags to subcoil
        for label in ['part', 'power', 'plasma']: 
            if label in coil:  
                mesh[label] = coil[label]
        mesh['Ic'] = coil['Ic']
        mesh['turn_fraction'] = turn_fraction
        return mesh

    def get_iloc(self, index):
        iloc = [None, None]
        for name in index:
            if name in self.coil.index:
                iloc[0] = self.coil.index.get_loc(index[0])
                subindex = self.coil.subindex[index[0]][0]
                iloc[1] = self.subcoil.index.get_loc(subindex)
                break
        return iloc

    def drop_coil(self, index=None):
        if index is None:  # drop all coils
            index = self.coil.index
        if not is_list_like(index):
            index = [index]
        iloc = self.get_iloc(index)
        for name in index:
            if name in self.coil.index:
                self.subcoil.drop_coil(self.coil.loc[name, 'subindex'])
                self.coil.drop_coil(name)
        return iloc
    
    @staticmethod
    def _shlspace(segment, dt, rho, dS):
        if not is_list_like(dt):  # permit variable thickness segments
            dt *= np.ones(np.shape(segment)[1])    
        if not is_list_like(rho):  # permit variable resistivity segments
            rho *= np.ones(np.shape(segment)[1]) 
        dL = length(*segment, norm=False)  # cumulative segment length
        L = dL[-1]  # total segment length    
        if dS == 0:
            dS = L
        dt_min = dt.min()
        if dS < dt_min:
            dS = dt_min
        nS = int(L / dS)  # segment number
        if nS < 1:  # ensure > 0
            nS = 1
        dS = L / nS  # model resolved sub-segment length
        nSS = int(L / dt_min)
        if nSS < 2:
            nSS = 2
        _x, _z = xzfun(*segment)  # xz interpolators
        _dt = interp1d(dL/L, dt)
        _rho = interp1d(dL/L, rho)
        Lend = np.linspace(0, 1, nS+1)  # endpoints
        polygon = [[] for __ in range(nS)]
        x, z = np.zeros(nS), np.zeros(nS)
        rho_bar, dt_bar = np.zeros(nS), np.zeros(nS)
        dl, dt, dA = np.zeros(nS), np.zeros(nS), np.zeros(nS)
        sub_segment = np.zeros((nS, 2, nSS))
        sub_rho, sub_dt = np.zeros((nS, nSS)), np.zeros((nS, nSS))
        for i in range(nS):
            Lsegment = np.linspace(Lend[i], Lend[i+1], nSS)
            dLseg = Lend[i+1] - Lend[i]
            sub_segment[i, :, :] = np.array([_x(Lsegment), _z(Lsegment)])
            sub_rho[i, :] = _rho(Lsegment)
            sub_dt[i, :] = _dt(Lsegment)
            # average attributes
            dt_bar[i] = 1 / dLseg * np.trapz(sub_dt[i, :], Lsegment)
            if np.min(sub_rho[i, :]) > 0:
                rho_bar[i] = dt_bar[i] / (1 / dLseg * np.trapz(
                        sub_dt[i, :] / sub_rho[i, :], Lsegment))
            else:
                rho_bar[i] = _rho((Lend[i] + Lend[i+1]) / 2)  # take mid-point
            line = [tuple(ss) for ss in sub_segment[i].T]
            polygon[i] = shapely.geometry.LineString(line).buffer(
                    dt_bar[i]/2, cap_style=2, join_style=2)
            x[i] = polygon[i].centroid.x
            z[i] = polygon[i].centroid.y
            dl[i] = dS  # sub-segment length
            dt[i] = dt_bar[i]  # sub-segment thickness
            dA[i] = polygon[i].area
        return x, z, dl, dt, dA, rho_bar, polygon, sub_segment, sub_rho, sub_dt
    
    def add_shell(self, x, z, dt, **kwargs):
        label = kwargs.pop('label', kwargs.get('part', 'Shl'))
        dShell = kwargs.pop('dShell', self._default_attributes['dShell'])
        dCoil = kwargs.pop('dCoil', self._default_attributes['dCoil'])
        power = kwargs.pop('power', False)
        delim = kwargs.pop('delim', '')
        rho = kwargs.pop('rho', 0)
        x, z, dl, dt, dA, rho_bar, polygon, sub_segment, sub_rho, sub_dt = \
            self._shlspace((x, z), dt, rho, dShell)
        
        #R[i] = resistivity_ss * 2 * np.pi * x[i] / (dx * dz)
        #m[i] = density_ss * 2 * np.pi * x[i] * dx * dz
                    
        index = self.coil.add_coil(x, z, dl, dt, dA=dA, polygon=polygon, 
                                   cross_section='shell', turn_fraction=1, 
                                   turn_section='shell', dCoil=dShell,
                                   power=power, label=label,
                                   delim=delim, Nt=dA, rho=rho_bar,
                                   **kwargs)
        subindex = [[] for __ in range(len(index))]
        kwargs.pop('name', None)
        for i, coil in enumerate(index):
            _x, _z, _dl, _dt, _dA, _rho_bar, _polygon = \
                self._shlspace(sub_segment[i], sub_dt[i], sub_rho[i], 
                               dCoil)[:-3]
            subindex[i] = self.subcoil.add_coil(_x, _z, _dl, _dt, 
                    polygon=_polygon, coil=coil, cross_section='square', 
                    mpc=True, power=power, name=index[i], Nt=_dA, 
                    rho=_rho_bar, **kwargs)
            self.coil.at[index[i], 'subindex'] = subindex[i]
            
    def add_plasma(self, *args, **kwargs):
        label = kwargs.pop('label', 'Pl')  # filament prefix
        name = kwargs.pop('name', 'Pl_0')
        part = kwargs.pop('part', 'Plasma')
        coil = kwargs.pop('coil', 'Plasma')
        cross_section = kwargs.pop('cross_section', 'rectangle')
        turn_section = kwargs.pop('turn_section', 'rectangle')
        self.dPlasma = kwargs.pop('dPlasma', self.dPlasma)  # update dPlasma
        iloc = [None, None]  # coil, subcoil
        print(self.coil.part, 'Plasma' in self.coil.part)
        if 'Plasma' in self.coil.part.values:
            print('plasma', self.coil.part)
            iloc = self.drop_coil(self.coil.index[self.coil.part == 'Plasma'])
        nlist = sum([1 for arg in args if is_list_like(arg)])
        if nlist == 0:   # add single plasma coil - mesh filaments
            dCoil = kwargs.pop('dCoil', self.dPlasma)
            self.add_coil(*args, 
                          part=part, name='Plasma',
                          dCoil=dCoil, cross_section=cross_section,
                          turn_section=turn_section, iloc=iloc[0], 
                          plasma=True, **kwargs)
        else:  # add single / multiple filaments, fit coil
            # add plasma filaments to subcoil
            print(kwargs['It'].sum())
            subindex = self.subcoil.add_coil(
                    *args, label=label, part=part, coil=coil, name=name,
                    cross_section=turn_section, iloc=iloc[1],
                    mpc=True, plasma=True, **kwargs)
            plasma_index = self.subcoil._plasma_index
            print(self.subcoil.Ip_sum)
            if not np.isclose(self.subcoil.Ip_sum, 0):  # net plasma current
                Nt = self.subcoil.Ip / self.subcoil.Ip_sum  # filament turn number
            else:
                Nt = 1 / self.subcoil.nPlasma * np.ones(self.subcoil.nPlasma)
            print(self.subcoil.Ip_sum)
            self.subcoil.Np = Nt  # set plasma filament turn number
            print(self.subcoil.Ip_sum)
            xpl = self.subcoil.x[plasma_index]  # filament x-location
            zpl = self.subcoil.z[plasma_index]  # filament z-location
            dx = dz = np.sqrt(np.sum(self.subcoil.dx[plasma_index] *
                                     self.subcoil.dz[plasma_index]))
            # add plasma to coil (x_gmd, z_amd)
            Nf = self.subcoil.nP  # number of plasma filaments
            self.subcoil.plot()
            print(self.subcoil.Ip.sum())
            self.coil.add_coil(gmd(xpl, Nt), amd(zpl, Nt),
                                dz, dx, Nf=Nf, dCoil=None,
                                cross_section=cross_section,
                                name='Plasma', part=part, turn_fraction=1,
                                material='plasma', iloc=iloc[0],
                                plasma=True, Ic=self.subcoil.Ip_sum)
            self.coil.at['Plasma', 'subindex'] = list(subindex)
            # if Nf > 1:
            #     self.inductance('Plasma', update=True)  # re-size plasma coil
            #self.Ic = Series({'Plasma': Ip_net})  # update net current

    def cluster(self, n, eps=0.2, merge_pairs=True):
        '''
        cluster coils using DBSCAN algorithm
        '''
        dbscan = DBSCAN(eps=eps, min_samples=1)
        cluster_index = dbscan.fit_predict(self.coil.loc[:, ['x', 'z']])
        cluster_index = Series(cluster_index, index=self.coil.index)
        merge_index = []
        for part in self.coil.part.unique():
            coil = self.subset(self.coil.index[self.coil.part == part]).coil
            cluster_subset = cluster_index.loc[self.coil.part == part]
            for cluster in cluster_subset.unique():
                index = coil.index[cluster_subset == cluster]
                if index.size > 1:
                    for i in range(index.size // n + 1):
                        if i*n != len(index):
                            merge_index.append(index[i*n:(i+1)*n])
        for index in merge_index:
            self.merge(index, merge_pairs=merge_pairs)

    def merge(self, coil_index, name=None, merge_pairs=True):
        subset = self.subset(coil_index)
        x = gmd(subset.coil.x, subset.coil.Nt)
        z = amd(subset.coil.z, subset.coil.Nt)
        dx = np.max(subset.coil.x + subset.coil.dx/2) -\
            np.min(subset.coil.x - subset.coil.dx/2)
        dz = np.max(subset.coil.z + subset.coil.dz/2) -\
            np.min(subset.coil.z - subset.coil.dz/2)
        Ic = subset.coil.It.sum() / np.sum(abs(subset.coil.Nt))
        if name is None:
            name = f'{coil_index[0]}-{coil_index[-1]}'
        referance_coil = subset.coil.loc[coil_index[0], :]
        kwargs = {'name': name}
        for key in subset.coil.columns:
            if key in ['Nf', 'Nt', 'm', 'R']:
                kwargs[key] = subset.coil.loc[:, key].sum()
            elif key == 'polygon':
                polys = [p for p in subset.coil.loc[:, 'polygon'].values]
                if not isnull(polys).any():
                    if merge_pairs:
                        poly_pairs = []
                        for p0, p1 in zip(polys[::2], polys[1::2]):
                            poly_pairs.append(
                                    shapely.geometry.MultiPolygon(
                                    [p0, p1]).minimum_rotated_rectangle)
                        if len(polys) % 2 == 1:  # append last
                            poly_pairs.append(polys[-1])
                        polys = poly_pairs
                    polygon = shapely.geometry.MultiPolygon(polys)
            elif key not in self.coil._required_columns:  
                # take referance
                kwargs[key] = referance_coil[key]
        # extract current coil / subcoil locations
        coil_iloc = self.coil.index.get_loc(coil_index[0])
        subcoil_iloc = self.subcoil.index.get_loc(
                self.coil.subindex[coil_index[0]][0])
        # remove seperate coils
        self.drop_coil(coil_index)
        # add merged coil
        self.add_coil(x, z, dx, dz, subcoil=False, iloc=coil_iloc, **kwargs)
        # insert multi-polygon
        self.coil.at[name, 'polygon'] = polygon
        # on-demand patch of top level (coil)
        if isnull(subset.coil.loc[:, 'patch']).any():
            CoilSet.patch_coil(subset.coil)  # patch on-demand
        #self.coil.at[name, 'patch'] = list(subset.coil.patch)
        # add subcoils
        subindex = self.subcoil.add_coil(subset.subcoil, iloc=subcoil_iloc,
                                         mpc=True)
        self.coil.at[name, 'subindex'] = list(subindex)
        self.subcoil.loc[subindex, 'coil'] = name
        # update current
        self.Ic = {name: Ic}
        
    def rename(self, index):
        self.coil.rename(index=index, inplace=True)  # rename coil
        for name in index:  # link subcoil
            self.subcoil.loc[self.coil.at[index[name], 'subindex'], 'coil'] = \
                index[name]
        self.subcoil.rebuild_coildata()  # rebuild coildata

    @staticmethod
    def patch_coil(coil, overwrite=False, patchwork_factor=0.15, **kwargs):
        # call on-demand
        part_color = {'VS3': 'C0', 'VS3j': 'gray', 'CS': 'C0', 'PF': 'C0',
                      'trs': 'C2', 'vv': 'C3', 'vvin': 'C3', 'vvout': 'C3', 
                      'bb': 'C7',
                      'plasma': 'C4', 'Plasma': 'C4',
                      'cryo': 'C5'}
        color = kwargs.get('part_color', part_color)
        zorder = kwargs.get('zorder', {'VS3': 1, 'VS3j': 0, 'CS': 3, 'PF': 2})
        alpha = {'plasma': 0.75}
        if 'coil' not in coil:
            patchwork_factor = 0
        patch = [[] for __ in range(coil.nC)]
        for i, (x, z, dx, dz, cross_section,
                current_patch, polygon, part) in enumerate(
                coil.loc[:, ['x', 'z', 'dx', 'dz', 'cross_section', 'patch',
                              'polygon', 'part']].values):
            if overwrite or np.array(isnull(current_patch)).any():
                if isinstance(polygon, shapely.geometry.Polygon):
                    patch[i] = [PolygonPatch(polygon)]
                else:
                    patch[i] = []
            else:
                patch[i] = [current_patch]
            for j in range(len(patch[i])):
                patch[i][j].set_edgecolor('darkgrey')
                patch[i][j].set_linewidth(0.25)
                patch[i][j].set_antialiased(True)
                patch[i][j].set_facecolor(color.get(part, 'C9'))
                patch[i][j].set_zorder = zorder.get(part, 0)
                patch[i][j].set_alpha(alpha.get(part, 1))
                if patchwork_factor != 0:
                    CoilSet.patchwork(patch[i][j], patchwork_factor)
        coil.loc[:, 'patch'] = patch
        
    @staticmethod
    def patchwork(patch, factor):
        'alternate facecolor lightness by +- factor'
        factor *= 1 - 2 * np.random.rand(1)[0]
        c = patch.get_facecolor()
        c = colorsys.rgb_to_hls(*mc.to_rgb(c))
        c = colorsys.hls_to_rgb(
                c[0], max(0, min(1, (1 + factor) * c[1])), c[2])
        patch.set_facecolor(c)
        

    def plot_coil(self, coil, alpha=1, ax=None, passive=False, **kwargs):
        if ax is None:
            ax = plt.gca()
        if not coil.empty:
            if isnull(coil.loc[:, 'patch']).any() or len(kwargs) > 0:
                CoilSet.patch_coil(coil, **kwargs)  # patch on-demand
            if passive:
                patch = coil.loc[:, 'patch']
            else:  # exclude passive filaments (Nt == 0)
                patch = coil.loc[coil.Nt > 0, 'patch']  # plot iff Nt > 0
            # form list of lists
            patch = [p if is_list_like(p) else [p] for p in patch]
            if len(patch) > 0:
                # flatten
                patch = functools.reduce(operator.concat, patch)
                # sort
                patch = np.array(patch)[np.argsort([p.zorder for p in patch])]
                pc = PatchCollection(patch, match_original=True)
                ax.add_collection(pc)

    def plot(self, subcoil=True, plasma=True, label=True, current=None,
             passive=False, ax=None):
        if ax is None:
            ax = plt.gca()
        if subcoil:
            self.plot_coil(self.subcoil, passive=passive, ax=ax)
        else:
            self.plot_coil(self.coil, passive=passive, ax=ax)
        if 'Plasma' in self.coil.index and plasma and 'Ic' in self.coil:
            self.label_plasma(ax)
        if label or current:
            self.label_coil(ax, label, current)
        ax.axis('equal')
        ax.axis('off')

    def label_plasma(self, ax, fs=None):
        if fs is None:
            fs = matplotlib.rcParams['legend.fontsize']
        plasma_index = self.coil._plasma_index
        x = self.coil.x[plasma_index]
        z = self.coil.z[plasma_index]
        ax.text(x, z, f'{1e-6*self.Ip:1.1f}MA', fontsize='x-large',
                ha='center', va='center', color=0.9 * np.ones(3),
                zorder=10)

    def label_coil(self, ax, label, current, coil=None, fs=None, Nmax=20):
        if fs is None:
            fs = matplotlib.rcParams['legend.fontsize']
        if coil is None:
            coil = self.coil
        parts = np.unique(coil.part)
        parts = [p for p in parts if p not in ['plasma', 'Plasma', 'vvin',
                                               'vvout', 'trs', 'vv', 'bb']]
        N = {p: sum(coil.part == p) for p in parts}
        if label == True:
            label = parts
        ylim = np.diff(ax.get_ylim())[0]
        for name, part in zip(coil.index, coil.part):
            x, z = coil.at[name, 'x'], coil.at[name, 'z']
            dx, dz = coil.at[name, 'dx'], coil.at[name, 'dz']
            if coil.part[name] == 'CS':
                drs = -2.0 / 3 * dx
                ha = 'right'
            else:
                drs = 2.0 / 3 * dx
                ha = 'left'
            if part in parts and (label and current):
                zshift = max([dz / 5, ylim / 3])
            else:
                zshift = 0
            if part in parts and part in label and N[part] < Nmax:
                ax.text(x + drs, z + zshift, name, fontsize=fs,
                        ha=ha, va='center', color=0.2 * np.ones(3))
            if part in parts and current:
                if current == 'Ic' or current == 'A':  # line current
                    unit = 'A'
                    Ilabel = coil.loc[name, 'Ic']
                elif current == 'It' or current == 'AT':  # turn current
                    unit = 'At'
                    Ilabel = coil.loc[name, 'It']
                else:
                    raise IndexError(f'current {current} not in ' +\
                                     '[Ic, A, It, AT]')
                txt = f'{human_format(Ilabel, precision=1)}{unit}'
                ax.text(x + drs, z - zshift, txt,
                        fontsize=fs, ha=ha, va='center',
                        color=0.2 * np.ones(3))
        

if __name__ == '__main__':

    cs = CoilSet(dCoil=3, current_update='coil', turn_fraction=0.5,
                 cross_section='circle')
    
    '''
    cs.coilset_metadata = {'_default_attributes': {'dCoil': -1}}
    cs.coil.coilframe_metadata = {'_default_attributes': {'dPlasma': 0.333}}
    cs.update_coilframe_metadata('coil', additional_columns=['R'])
    
    cs.add_coil(7, -3, 1.5, 1.5, name='PF6', part='PF', Nt=500, It=1e6,
                turn_section='circle', turn_fraction=0.7, dCoil=0.12)   
    
    cs.add_coil(7, -0.5, 1.5, 1.5, name='PF8', part='PF', Nt=500, Ic=2e3,
                cross_section='circle', turn_section='square', dCoil=0.12)
    
    #cs.add_mpc(['PF6', 'PF8'])

    cs.add_coil(6, -5, 1.5, 1.5, name='PF12', part='PF', Nt=600, It=5e5,
                turn_section='circle', turn_fraction=0.7, dCoil=0.75,
                plasma=True) 
    '''
    cs.add_coil(1.75, 0.5, 2.5, 2.5, name='PF13', part='PF', Nt=1, It=5e5,
                cross_section='circle', dCoil=0.15,
                plasma=True) 
    
    cs.add_coil(cs.coil.rms[0], 0.5, 0.1, 0.1, name='PF19', dCoil=-1,
                Ic=0, Nt=1)
        
    '''
    cs.add_coil([2, 2], [1, 0], 0.5, 0.3,
                name='PF', part='PF', delim='', Nt=30, dCoil=0.1)
    cs.add_coil(4, 0.75, 1.75, 1.8, name='PF4', part='VS3', turn_fraction=0.75,
                Nt=350, dCoil=-1, power=False)
    
    cs.add_coil(5.6, 3.5, 0.52, 0.52, name='PF7', part='vvin', dCoil=0.05,
                Ic=1e6, Nt=7)
    cs.add_plasma(6, [1.5, 2, 2.5], 1.75, 0.4, It=-15e6)
    cs.add_plasma(7, 3, 1.5, 0.5, It=-15e6/3)
    
    cs.plot(label=True)
    '''
    
    #cs.add_shell([4, 6, 7, 9, 9.5, 6], [1, 1, 2, 1.5, -1, -1.5], 0.1, 
    #             dShell=1, dCoil=-1, name='vvin')
    
    
    
    cs.current_update = 'coil'
    cs.It = 0
    cs.Ip = -2000
        
    #cs.Ic = 34
    #cs.coil.Nt = 1


    cs.plot(label=True)
    cs.grid.generate_grid(expand=0.1, n=4e3)
    #cs.grid.plot_grid()
    cs.grid.plot_flux()
    
    cs.It = -2000
    cs.Ip = 0
    
    cs.grid.plot_flux(color='C3')
    #cs.solve_interaction()
    '''
    
    
    _cs = CoilSet()
    

    import pickle
    cs_p = pickle.dumps(cs.coilset)
    __cs = pickle.loads(cs_p)
    #_cs.append_coilset(__cs)
    
    _cs.coilset = __cs
    
    
    plt.figure()
    _cs.plot(label=True)
    #_cs.grid.generate_grid(n=500)
    #_cs.grid.plot_grid()
    #cs.grid.solve_interaction()
    _cs.grid.plot_flux()
    
    '''







<|MERGE_RESOLUTION|>--- conflicted
+++ resolved
@@ -436,23 +436,6 @@
         sub_polygons = [[] for __ in range(nx*nz)]
         for i in range(nx):  # radial divisions
             for j in range(nz):  # vertical divisions
-<<<<<<< HEAD
-                sub_polygon = polygen(x_[i]+dx_/2, z_[j]+dz_/2, dl_, dt_)
-                p = coil_polygon.intersection(sub_polygon)
-                if isinstance(p, shapely.geometry.polygon.Polygon):
-                    p = [p]  # single polygon
-                for p_ in p:
-                    if isinstance(p_, shapely.geometry.polygon.Polygon):
-                        polygon.append(p_)
-                        print(p_)
-                        xm_.append(p_.centroid.x)
-                        zm_.append(p_.centroid.y)
-                        dA_.append(p_.area)
-                        if sub_polygon.within(coil_polygon):
-                            cs_.append(cross_section)  # maintain cs referance
-                        else:
-                            cs_.append('polygon')
-=======
                 sub_polygons[i*nz + j] = \
                         polygen(x_[i]+dx_/2, z_[j]+dz_/2, dl_, dt_)
         tree = STRtree(sub_polygons)
@@ -472,7 +455,6 @@
                         cs_.append(cross_section)  # maintain cs referance
                     else:
                         cs_.append('polygon')
->>>>>>> c9f4ae55
         Nf = len(xm_)  # filament number
         if Nf == 0:  # no points found within polygon (skin)
             xm_, zm_, dl_, dt_ = x, z, dl, dt
