--- conflicted
+++ resolved
@@ -36,32 +36,6 @@
     
     def initialize_poly(self):
         """Update frame polygons and derived geometrical data."""
-<<<<<<< HEAD
-        update = (self.frame.rms == 0) & (self.frame.segment == 'ring')
-        if sum(update) == 0:
-            return
-        index = self.frame.index[update]
-        index_length = len(index)
-        section = self.frame.loc[index, 'section'].values
-        coords = self.frame.loc[
-            index, ['x', 'y', 'z', 'dx', 'dy', 'dz',
-                    'segment', 'dl', 'dt']].to_numpy()
-        poly = self.frame.loc[index, 'poly'].values
-        poly_update = self.frame.loc[index, 'poly'].isna()
-        geom = np.empty((index_length, len(self.features)), dtype=float)
-        # itterate over index - generate poly as required
-        for i in range(index_length):
-            polygeom = PolyGeom(poly[i], *coords[i], section[i])
-            section[i] = polygeom.section  # inflate section name
-            if poly_update[i]:
-                poly[i] = PolyFrame(polygeom.poly, polygeom.section)
-            geometry = polygeom.geometry  # extract geometrical features
-            geom[i] = [geometry[feature] for feature in self.features]
-        if poly_update.any():
-            self.frame.loc[index, 'poly'] = poly
-        self.frame.loc[index, self.features] = geom
-        self.frame.loc[index, 'section'] = section
-=======
         self.initialize_section()
 
     def initialize_section(self):
@@ -89,7 +63,6 @@
                 self.frame.loc[index, 'poly'] = poly
             self.frame.loc[index, self.features] = geom
             self.frame.loc[index, 'section'] = section
->>>>>>> 017ba59a
 
     def limit(self, index):
         """Return coil limits [xmin, xmax, zmin, zmax]."""
