"""Manage access to non-axisymmetric coil data."""
from dataclasses import dataclass, field
from functools import cached_property
from typing import ClassVar

import numpy as np

# from nova.geometry.line import Line
# from nova.geometry.polyline import PolyLine
from nova.graphics.plot import Plot
from nova.imas.coil import coil_name
from nova.imas.database import ImasIds
from nova.imas.machine import CoilDatabase


@dataclass
class Elements(Plot):
    """Manage conductor element data extracted from coils_non_axisymmetric IDS."""

    points: np.ndarray = field(
        init=False, repr=False, default_factory=lambda: np.array([])
    )
    elements: ImasIds = field(repr=False, default=None)
    data: dict[str, np.ndarray] = field(init=False, repr=False, default_factory=dict)

    point_attrs: ClassVar[list[str]] = [
        "start_points",
        "intermediate_points",
        "end_points",
    ]

    def __post_init__(self):
        """Extract point data from elements node."""
        self.data["types"] = self.elements.types
        for attr in self.point_attrs:
            self.data[attr] = self._to_array(getattr(self.elements, attr))
        self.points = self._extract_points()

    def __len__(self):
        """Return maximum length of arrays stored in data dict."""
        return np.max([len(array) for array in self.data.values()])

    def _to_array(self, ids_points):
        """Return cartesian point array from nested cylindrical ids structure."""
        return np.c_[
            ids_points.r * np.cos(ids_points.phi),
            ids_points.r * np.sin(ids_points.phi),
            ids_points.z,
        ]

    @cached_property
    def _point_array(self):
        """Return shape (n, 3, 3) point array."""
        points = np.zeros((len(self), 3, 3))
        for i, attr in enumerate(self.point_attrs):
            if len(self.data[attr]) == 0:  # skip unfilled entries
                continue
            points[..., i] = self.data[attr]
        return points

    @cached_property
    def _type_array(self):
        """Return shape (n,) element types array."""
        types = np.zeros(len(self))
        types[:] = self.data["types"]
        return types

    def _extract_points(self):
        """Return shape (n, 3) unique point centerline."""
        points = []
        for element_type, point_array in zip(self._type_array, self._point_array):
            match element_type:
                case 1:
                    points.append(point_array[..., 0])
                case 2:
                    points.append(point_array[..., 0])
                    points.append(point_array[..., 1])
                case _:
                    raise ValueError(f"element_type {element_type} not supported")
        points.append(point_array[..., -1])
        return np.array(points)[
            np.sort(np.unique(points, return_index=True, axis=0)[1])
        ]

    def plot(self):
        """Plot polyline."""
        self.set_axes("3d")
        self.axes.plot(*self.points.T)


@dataclass
class Coils_Non_Axisymmetyric(Plot, CoilDatabase):
    """Manage access to coils_non_axisymmetric ids."""

    pulse: int = 115001
    run: int = 1
    name: str = "coils_non_axisymmetric"
    ids_node: str = "coil"
    available: list[str] = field(default_factory=lambda: ["vtk"])

    coil_attrs: ClassVar[list[str]] = ["turns", "resistance"]

    def build(self):
        """Build netCDF database using data extracted from imasdb."""
        for coil in self.ids_data.coil[:1]:
<<<<<<< HEAD
            coil_name(coil)
            points = []
            for conductor in coil.conductor:
                types = conductor.elements.types
                print(type(types))
                points.extend(
                    np.r_[
                        self._points(conductor.elements.start_points),
                        self._points(conductor.elements.intermediate_points),
                        self._points(conductor.elements.end_points),
                    ]
                )
            points = points[: int(len(points) / 2)]  # TODO update when imas_md fixed

            # self.points = points
            # line = Line.from_points(np.array(points))

=======
            print(coil_name(coil))
            for i, conductor in enumerate(coil.conductor):
                elements = Elements(elements=conductor.elements)
            self.winding.insert({"c": [0, 0, 0.05]}, elements.points)
            # elements.plot()
            # line = Line().from_points(np.array(points))
            # line.show()
>>>>>>> ed6361ff
            # self.winding.insert({"c": [0, 0, 0.005]}, np.array(points), name=name)

        # self.polyline = polyline
        # self.frame.vtk.plot()

        """
        coil_name = coil_names(self.ids_data.coil)
        with self.build_scenario():
            self.data.coords["point"] = ["x", "y", "z"]
            self.data.coords["coil_name"] = coil_name
            self.append("coil_name", self.coil_attrs)

            self.data["indices"] = "coil_name", np.zeros(
                self.data.dims["coil_name"], int
            )
            points = []
            for i, coil in enumerate(self.ids_data.coil):
                for conductor in coil.conductor:
                    points.extend(
                        np.r_[
                            self._points(conductor.elements.start_points),
                            self._points(conductor.elements.intermediate_points),
                            self._points(conductor.elements.end_points),
                        ]
                    )
                if i == 0:
                    self.data["indices"][i] = 0
                    continue
                self.data["indices"][i] = self.data["indices"][i - 1] + len(points[-1])
            print(np.shape(points))

            self.data["points"] = ("index", "point"), points
            # point_array = points.r * np.cos(points.phi)
            # y_coord = points.r * np.sin(points.phi)
            # z_coord = points.z

            # mesh.plot()
            # xarray.
            """


if __name__ == "__main__":
    coil = Coils_Non_Axisymmetyric()
    # coil.subframe.vtkplot()
    # coil._clear()<|MERGE_RESOLUTION|>--- conflicted
+++ resolved
@@ -103,25 +103,6 @@
     def build(self):
         """Build netCDF database using data extracted from imasdb."""
         for coil in self.ids_data.coil[:1]:
-<<<<<<< HEAD
-            coil_name(coil)
-            points = []
-            for conductor in coil.conductor:
-                types = conductor.elements.types
-                print(type(types))
-                points.extend(
-                    np.r_[
-                        self._points(conductor.elements.start_points),
-                        self._points(conductor.elements.intermediate_points),
-                        self._points(conductor.elements.end_points),
-                    ]
-                )
-            points = points[: int(len(points) / 2)]  # TODO update when imas_md fixed
-
-            # self.points = points
-            # line = Line.from_points(np.array(points))
-
-=======
             print(coil_name(coil))
             for i, conductor in enumerate(coil.conductor):
                 elements = Elements(elements=conductor.elements)
@@ -129,7 +110,6 @@
             # elements.plot()
             # line = Line().from_points(np.array(points))
             # line.show()
->>>>>>> ed6361ff
             # self.winding.insert({"c": [0, 0, 0.005]}, np.array(points), name=name)
 
         # self.polyline = polyline
