"""Query and copy / rsync IMAS ids from SDCC to local filesytem."""

from dataclasses import dataclass, field
import io
import pathlib
import re
import subprocess
from typing import ClassVar

import fabric
import numpy as np
import pandas
from tqdm import tqdm

from nova.imas.database import Datafile


@dataclass
class Connect:
    """Copy and rsync IMAS ids."""

    command: str
    machine: str
    user: str = "public"
    cluster: str = "sdcc-login04.iter.org"
    backend: str = "HDF5"
    modules: tuple[str] = ("IMAS/3.41.0-2024.07-foss-2023b",)
    columns: list[str] = field(default_factory=lambda: [])
    frame: pandas.DataFrame = field(
        init=False, repr=False, default_factory=pandas.DataFrame
    )

    _space_columns: ClassVar[list[str]] = []

    def __post_init__(self):
        """Connect to cluster."""
        self.ssh = fabric.Connection(self.cluster)
        self.username = self.ssh.run("whoami", hide=True).stdout.strip()
        if hasattr(super(), "__post_init__"):
            super().__post_init__()

    @property
    def _module_load_string(self):
        """Return module load command."""
        return " && ".join([f"ml load {module}" for module in self.modules])

    def module_run(self, command: str, hide=True):
        """Run command and return stdout."""
        command = f"{self._module_load_string} && {command}"
        return self.ssh.run(command, hide=hide).stdout

    def read_summary(self, columns: str, select: str | int | float) -> str:
        """Return scenario summary."""
        return self.module_run(f"{self.command} -c {columns} -s {select}")

    def unique(self, column: str):
        """Return unique column values."""
        text = self.read_summary(column, select="''")
        frame = self.to_dataframe(text, delimiter=r"\s\s+")
        return frame.iloc[:, 0].unique()

    def to_dataframe(self, summary_string, delimiter=r"\s+"):
        """Convert summary string to pandas dataframe."""
        for skip in [" NOTE"]:
            summary_string = re.sub(
                rf"^{skip}.*\n?", "", summary_string, flags=re.MULTILINE
            )
        frame = pandas.read_csv(
            io.StringIO(summary_string),
            delimiter=delimiter,
            skiprows=[0, 2],
            skipfooter=1,
            engine="python",
        )
        columns = {
            col: col.lower() if "[" not in col else col.split("[")[0].strip()
            for col in frame
        }
        return frame.rename(columns=columns)

    def load_frame(self, key: str, value: str | int | float):
        """Load scenario summary to dataframe, filtered by key value pair."""
        columns = [col for col in self.columns if col not in self._space_columns]
        if key not in columns:
            columns.append(key)
        space_columns = [col for col in self._space_columns if col in self.columns]
        frame = self.to_dataframe(self.read_summary(",".join(columns), value))
        if len(space_columns) > 0:
            space_frame = self.to_dataframe(
                self.read_summary(",".join(space_columns), value), delimiter=r"\s\s+"
            )
            for i, col in enumerate(space_frame):
                frame[col] = space_frame.iloc[:, i]
        frame = frame.loc[frame[key] == value, :]
        frame = frame.astype(dict(pulse=int, run=int), errors="ignore")
        self.frame = pandas.concat([self.frame, frame], ignore_index=True)
        return self.frame

    def copy_command(self, frame: pandas.DataFrame, ids: str = ""):
        """Return ids copy string."""
        command = [
            f"idscp {ids} -a -u {self.user} "
            f"-si {pulse} -ri {run} -d {self.machine} -b HDF5 "
            f"-so {pulse} -ro {run} -do {self.machine.lower()} "
            f"-bo {self.backend}"
            for pulse, run in zip(frame.pulse, frame.run)
        ]
        return " && ".join(command)

    def copy_frame(self, *ids_names: str, hide=False):
        """Copy frame from shared to public on remote."""
        for ids in ids_names:
            self.module_run(self.copy_command(self.frame, ids), hide=hide)

    def rsync(self):
        """Syncronize SDCC remote (user)/public with local IMAS database."""
        public = f"/home/ITER/{self.username}/public/imasdb/{self.machine.lower()}/"
        local = pathlib.Path.home() / pathlib.Path(
            f"imas/shared/imasdb/{self.machine.lower()}/"
        )
        pathlib.Path(local).mkdir(parents=True, exist_ok=True)
        command = f"rsync -aP {self.cluster}:{public} {local}"
        subprocess.run(command.split())
        command = f"rsync -aP {local} {self.cluster}:{public}"
        subprocess.run(command.split())

    def subframe(self, index):
        """Return subframe."""
        if isinstance(index, int):
            index = slice(index, index)
        return self.frame.loc[index, :]


@dataclass
class ScenarioDatabase(Datafile, Connect):
    """Manage public and local scenario data."""

    command: str = "scenario_summary"
    machine: str = "iter"
    columns: list[str] = field(
        default_factory=lambda: [
            "shot",
            "run",
            "database",
            "ip",
            "b0",
            "fuelling",
            "workflow",
            "ref_name",
            "confinement",
        ]
    )
    dirname: str = field(default=".nova.imas")
    workflow: list[str] = field(
        default_factory=lambda: ["CORSICA", "ASTRA", "DINA-IMAS"]
    )

    _space_columns: ClassVar[list[str]] = ["ref_name", "confinement", "workflow"]

    def __post_init__(self):
        """Set file attributes."""
        self.filename = self.command
        self.workflow.sort()
        self.group = ",".join(self.workflow)
        super().__post_init__()

    def store(self):
        """Store frame to netCDF file."""
        self.data = self.frame.to_xarray()
        super().store()

    def load(self):
        """Load frame from netCDF file."""
        super().load()
        if len(self.data) > 0:
            self.frame = self.data.to_dataframe()

    def build(self):
        """Load scenario workflows into frame."""
        for workflow in tqdm(self.workflow, f"loading workflows {self.workflow}"):
            self.load_frame("workflow", workflow)
        self.store()

    def sync_workflow(self):
        """Sync scenario workflows with local repo."""
        self.module_run(self.copy_command(self.frame), hide=True)
        self.rsync()

    def sync_shot(self, *shot: str):
        """Sync scenario shots input as pulse/run string."""
        self.frame = pandas.DataFrame(
            np.array([s.split("/") for s in shot], int), columns=["pulse", "run"]
        )
        self.module_run(self.copy_command(self.frame), hide=False)
        self.rsync()


@dataclass
class MachineDatabase(Connect):
    """Manage public and local machine data."""

    command: str = "md_summary"
    machine: str = "iter_md"
    columns: list[str] = field(default_factory=lambda: ["pbs", "ids"])

    _space_columns: ClassVar[list[str]] = []

    def load_ids(self, *ids_names: str):
        """Load multiple ids to frame."""
        for ids in ids_names:
            self.load_frame("ids", ids)

    def to_dataframe(self, summary_string, delimiter=r"\s+"):
        """Extend Connect.to_dataframe to seperate shot/run column."""
        frame = super().to_dataframe(summary_string, delimiter)
        if "shot/run" not in frame:
            return frame
        frame["pulse"] = [value.split("/")[0] for value in frame["shot/run"]]
        frame["run"] = [value.split("/")[1] for value in frame["shot/run"]]
        frame.drop(columns=["shot/run"], inplace=True)
        return frame

    def copy_ids(self, hide=False):
        """Copy machine description ids to public on remore."""
        for ids in self.frame.ids.unique():
            index = self.frame.ids == ids
            self.module_run(self.copy_command(self.frame[index], ids), hide=hide)

    def sync_ids(self, *ids_names):
        """Sync ids names with local repo."""
        if len(ids_names) == 0:
            ids_names = [
                "pf_active",
                "tf",
                "pf_passive",
                "magnetics",
                "wall",
                "pulse_schedule",
            ]
        self.load_ids(*ids_names)
        self.copy_ids()
        self.rsync()
        return self

    def sync_shot(self, *shot: str):
        """Sync scenario shots input as pulse/run string."""
        self.frame = pandas.DataFrame(
            np.array([s.split("/") for s in shot], int), columns=["pulse", "run"]
        )
        self.module_run(self.copy_command(self.frame), hide=True)
        self.rsync()


if __name__ == "__main__":
    pass
    # machine = MachineDatabase().sync_ids()
    # machine.load_ids('pf_active')
    # print(machine.frame)
    # MachineDatabase(modules=("IMAS/3.37.0-4.11.0-2020b",)).sync_shot("111003/1")
    # MachineDatabase().sync_shot("111001/103")
    # MachineDatabase().rsync()

    # iter_md = MachineDatabase(machine="ITER_MD")
    # iter_md.sync_shot("111003/2")
    # ScenarioDatabase().sync_shot("111003/1")

    # ScenarioDatabase().sync_shot("111001/103")
<<<<<<< HEAD
    ScenarioDatabase(machine="aug", workflow=[]).rsync()
=======
    # ScenarioDatabase(machine="west", workflow=[]).rsync()
>>>>>>> 0ad0e56a
    # ScenarioDatabase(user='tribolp').sync_shot('135011/21')
    # ScenarioDatabase(user='dubrovm').sync_shot('105028/1')
    # ScenarioDatabase(user='dubrovm').sync_shot('105027/1')

    # ScenarioDatabase().sync_shot("134173/106")
    # scenario = ScenarioDatabase()
    # scenario.sync_shot("115001/1")

    # ScenarioDatabase(workflow=[], machine="mast_u").rsync()

    # scenario = ScenarioDatabase()
    # scenario.load_frame("workflow", "DINA-IMAS")

    # scenario.sync_workflow()
    # ScenarioDatabase().sync_shot('135011/7')<|MERGE_RESOLUTION|>--- conflicted
+++ resolved
@@ -265,11 +265,8 @@
     # ScenarioDatabase().sync_shot("111003/1")
 
     # ScenarioDatabase().sync_shot("111001/103")
-<<<<<<< HEAD
     ScenarioDatabase(machine="aug", workflow=[]).rsync()
-=======
     # ScenarioDatabase(machine="west", workflow=[]).rsync()
->>>>>>> 0ad0e56a
     # ScenarioDatabase(user='tribolp').sync_shot('135011/21')
     # ScenarioDatabase(user='dubrovm').sync_shot('105028/1')
     # ScenarioDatabase(user='dubrovm').sync_shot('105027/1')
