--- conflicted
+++ resolved
@@ -228,11 +228,8 @@
 
     # iter_md = MachineDatabase(machine="ITER_MD", user="hosokam")
     # iter_md.sync_shot("111001/203")
-<<<<<<< HEAD
     ScenarioDatabase().sync_shot("134173/106")
-=======
     # ScenarioDatabase().sync_shot("135014/1")
->>>>>>> 856b30aa
     # ScenarioDatabase().rsync()
     # ScenarioDatabase(user='tribolp').sync_shot('135011/21')
     # ScenarioDatabase(user='dubrovm').sync_shot('105028/1')
@@ -241,14 +238,8 @@
     # ScenarioDatabase().sync_shot('105011/9')
     scenario = ScenarioDatabase()
     # scenario.sync_shot("115001/1")
-<<<<<<< HEAD
     # scenario.load_frame('workflow', 'DINA-IMAS')
 
     # scenario = ScenarioDatabase()
     # scenario.sync_workflow("DINA-IMAS")
-=======
-    # scenario.load_frame("workflow", "DINA-JINTRAC")
-    scenario.sync_workflow("DINA-JINTRAC")
->>>>>>> 856b30aa
-
     # ScenarioDatabase().sync_shot('135011/7')