"""Manage access to IMAS database."""

from contextlib import contextmanager
from dataclasses import dataclass, field, fields, InitVar
from functools import cached_property
<<<<<<< HEAD
=======
from operator import attrgetter
>>>>>>> 27694bd0
import os
from typing import Any, ClassVar, Optional, Type

import xxhash

from nova.database.datafile import Datafile
from nova.imas.db_entry import DBEntry
from nova.imas.datadir import DataDir
from nova.utilities.importmanager import check_import

with check_import("imaspy"):
    import imaspy
    from imaspy.exception import ALException


EMPTY_INT = imaspy.ids_defs.EMPTY_INT
EMPTY_FLOAT = imaspy.ids_defs.EMPTY_FLOAT


# _pylint: disable=too-many-ancestors

ImasIds = Any
Ids = ImasIds | dict[str, int | str] | tuple[int | str]


@dataclass
class IDS(DataDir):
    """High level IDS attributes.

    name: str, optional (required when ids not set)
        Ids name. The default is ''.
    occurrence: int, optional (required when ids not set)
        Occurrence number. The default is 0.

    ids: ImasIds, optional
        When set the ids parameter takes prefrence. The default is None.

    Attributes
    ----------
    ids_attrs : dict
        Ids attributes as dict with keys [pulse, run, machine, occurence,
                                          user, name, backend]
    uri : str, read-only
        IDS unified resorce identifier.


    Methods
    -------
    get_ids()
        Return bare ids.

    dd_version()
        Return DD version.

    """

    name: str | None = None
    occurrence: int = 0

    attrs: ClassVar[list[str]] = [
        "occurrence",
        "name",
    ]

    @property
    def uri(self):
        """Return IDS URI, Extend DataEntry.uri with name:occurrence fragment."""
        return f"{super().uri}#idsname={self.name}:occurrence={self.occurrence}"

    def get_ids(self):
        """Return empty ids."""
        return getattr(imaspy.IDSFactory(), self.name)()

    @classmethod
    def update_ids_attrs(cls, ids_attrs: bool | Ids):
        """Return class attributes."""
        return DataAttrs(ids_attrs, cls).attrs

    @classmethod
    def merge_ids_attrs(cls, ids_attrs: bool | Ids, base_attrs: dict):
        """Return merged class attributes."""
        return DataAttrs(ids_attrs, cls).merge_ids_attrs(base_attrs)


@dataclass
class Database(IDS):
    """
    Methods to access IMAS database.

    Attributes
    ----------
    ids: ImasIds
        IMAS ids.
    ids_attrs: dict
        Ids attributes as dict with keys [pulse, run, machine, occurence,
                                          user, name, backend]

    Notes
    -----
    The Database class regulates access to IMAS ids data. Requests may be made
    via pulse, run, name identifiers or as direct referances to
    open ids handles.

    Raises
    ------
    ImportError
        Imas module not found. IMAS access layer not loaded or installed.
    TypeError
        Malformed imput passed to database instance.
    imas.hli_exceptionALException
        Insufficient parameters passed to define ids.
        self.ids is None and pulse, run, and name set to defaults or None.

    Examples
    --------
    Skip doctest if IMAS instalation or requisite IDS(s) not found.

    >>> import pytest
    >>> try:
    ...     _ = Database(130506, 403).get_ids('equilibrium')
    ... except:
    ...     pytest.skip('IMAS not installed or 130506/403 unavailable')

    Load an equilibrium ids from file with defaults for user, machine and
    backend:

    >>> equilibrium = Database(130506, 403, name='equilibrium')
    >>> equilibrium.pulse, equilibrium.run, equilibrium.name
    (130506, 403, 'equilibrium')
    >>> equilibrium.user, equilibrium.machine, equilibrium.backend
    ('public', 'iter', 'hdf5')

    Minimum input requred for Database is 'ids' or 'pulse', 'run' and 'name':

<<<<<<< HEAD
    >>> Database().ids
=======
    >>> Database().ids_data  # doctest: +IGNORE_EXCEPTION_DETAIL
>>>>>>> 27694bd0
    Traceback (most recent call last):
        ...
    ALException: When self.ids is None require:
    pulse (0 > 0) & run (0 > 0) & name (None != None)

    Malformed inputs are thrown as TypeErrors:

    >>> malformed_database = Database(None, 403, name='equilibrium')
<<<<<<< HEAD
    >>> malformed_database.ids
=======
    >>> malformed_database.ids_data  # doctest: +IGNORE_EXCEPTION_DETAIL
>>>>>>> 27694bd0
    Traceback (most recent call last):
        ...
    ALException: When self.ids is None require:
    pulse (None > 0) & run (403 > 0) & name (equilibrium != None)

    The database class may also be initiated with an ids from which the
    name attribute may be recovered:

    >>> database = Database(ids=equilibrium.ids)
    >>> database.name
    'equilibrium'

    Other database attributes such as pulse and run, are
    not avalable when an ids is passed. These values are set to the hash of
    the ids. This enables automatic caching of ids derived data by downstream
    actors. The ids hash is always negative:

    >>> database.pulse != 130506
    True
    >>> database.run != 403
    True

    The equilibrium and database instances may be shown to share the same ids
    by comparing their respective hashes:

    >>> equilibrium.ids_hash == database.ids_hash
    True

    However, due to differences if the pulse and run numbers of the database
    instance, which was iniciated directly from an ids, these instances are not
    considered to be equal to one another

    >>> equilibrium != database
    True

    The ids_attrs property returns a dict of key instance attributes which may
    be used to identify the instance

    >>> equilibrium.ids_attrs == dict(pulse=130506, run=403, occurrence=0,\
                                      name='equilibrium', user='public', \
                                      machine='iter', backend='hdf5')
    True

    Database instances may be created via the from_ids_attrs class method:

    >>> database = Database.from_ids_attrs(equilibrium.ids)
    >>> database.pulse != 130506
    True
    >>> database.run != 403
    True
    >>> database.name
    'equilibrium'

    """

    filename: str = field(default="", repr=False)
    group: str | None = field(default=None, repr=False)
    ids: ImasIds | None = field(repr=False, default=None)

    '''
    def __post_init__(self):
        """Load parameters and set ids."""
        self.rename()
        self.load_database()
        self.update_filename()
    '''

    @cached_property
    def db_entry(self):
        """Return nova.DBEntry instance."""
        return DBEntry(uri=self.uri, mode="a", database=self)

    def __enter__(self):
        """Access imaspy DBEntry.enter."""
        return self.db_entry.__enter__()

    def __exit__(self, exc_type, exc_val, traceback):
        """Patch."""
        self.db_entry.__exit__(exc_type, exc_val, traceback)

    def rename(self):
        """Reset name to default if default is not None."""
        if (
            name := next(
                field for field in fields(self) if field.name == "name"
            ).default
        ) is not None:
            self.name = name

    @property
    def _unset_attrs(self) -> bool:
        """Return True if any required input attributes are unset."""
        return (
            (self.pulse == 0 or self.pulse is None)
            or (self.run == 0 or self.run is None)
            or self.name is None
        )

    def _load_attrs_from_ids(self):
        """
        Initialize database class directly from an ids.

        Set unknown pulse and run numbers to zero if unset
        Update name to match ids.metadata.name
        """
        if self._unset_attrs:
            self.pulse = 0
            self.run = 0
        if self.name is not None and self.name != self.ids.metadata.name:
            raise NameError(
                f"missmatch between instance name {self.name} "
                f"and ids.metadata.name {self.ids.metadata.name}"
            )
        self.name = self.ids.metadata.name

    @cached_property
    def ids_dd_version(self) -> version.Version:
        """Return DD version used to write the IDS."""
        version_put = self.get_ids("ids_properties/version_put/data_dictionary")
        return version.parse(version_put.split("-")[0])

    def load_database(self):
        """Load instance database attributes."""
        if self.ids is not None:
            return self._load_attrs_from_ids()
        return None

    @property
    def classname(self):
        """Return base filename."""
        classname = f"{self.__class__.__name__.lower()}".replace("data", "")
        if classname == self.name:
            return self.machine
        return f"{classname}_{self.machine}"

    def update_filename(self):
        """Update filename."""
        if self.filename == "":
            self.filename = self.classname
            if (
                self.pulse is not None
                and self.pulse > 0
                and self.run is not None
                and self.run > 0
            ):
                self.filename += f"_{self.pulse}_{self.run}"
            if self.occurrence > 0:
                self.filename += f"_{self.occurrence}"
        if self.filename == "machine_description":
            self.filename = self.classname
        if self.group is None and self.name is not None:
            self.group = self.name

    def _check_ids_attrs(self):
        """Confirm minimum working set of input attributes."""
        if self._unset_attrs:
            raise imas.hli_exception.ALException(
                f"When self.ids is None require:\n"
                f"pulse ({self.pulse} > 0) & run ({self.run} > 0) & "
                f"name ({self.name} != None)"
            )

    @classmethod
    def from_ids_attrs(cls, ids_attrs: bool | Ids):
        """Initialize database instance from ids attributes."""
        if isinstance(attrs := cls.update_ids_attrs(ids_attrs), dict):
            return cls(**attrs)
        return False

    @property
    def group_attrs(self):
        """
        Return database attributes.

        Group attrs used by :func:`~nova.database.filepath.FilePath.hash_attrs`
        to generate a unique hex hash to label data within a netCDF file.
        """
        return self.ids_attrs

    def get_ids(self, ids_path: Optional[str] = None, occurrence=None):
        """Return ids. Override IDS.get_ids. Extend name with ids_path."""
        ids_name = "/".join(
            (item for item in [self.name, ids_path] if item is not None)
        ).split("/", 1)
        if occurrence is None:
            occurrence = self.occurrence
        with self.db_open() as db_entry:
            if len(ids_name) == 2:
                return getattr(
                    db_entry.get(ids_name[0], occurrence=occurrence, lazy=True),
                    ids_name[1],
                )
            return db_entry.get(*ids_name, occurrence=occurrence, lazy=True)

    def next_occurrence(self, limit=10000) -> int:
        """Return index of next available occurrence."""
        ids_path = "ids_properties/homogeneous_time"
        for i in range(limit):
            try:
                if self.get_ids(ids_path, i) == imaspy.ids_defs.EMPTY_INT:
                    return i
            except ALException:
                return i
        raise IndexError(f"no empty occurrences found for i < {limit}")

    @property
    def backend_id(self):  # TODO remove once uri interface is released
        """Return backend id from backend."""
<<<<<<< HEAD
        return getattr(imaspy.ids_defs, f"{self.backend.upper()}_BACKEND")
=======
        return getattr(imas.hli_utils.imasdef, f"{self.backend.upper()}_BACKEND")

    @property
    def dd_version(self) -> version.Version:
        """Return imas DD version."""
        try:
            return version.parse(imas.al_dd_version)
        except ValueError:
            return version.parse("1")
>>>>>>> 27694bd0

    @contextmanager
    def _db_entry(self):
        """Yield database with context manager."""
        db_entry = imaspy.DBEntry(
            self.backend_id, self.machine, self.pulse, self.run, self.user
        )
        # db_entry = imaspy.DBEntry()  # TODO uri update
        yield db_entry
        db_entry.close()

    @contextmanager
    def db_open(self):
        """Yield open database entry."""
        with self._db_entry() as db_entry:
            try:
                db_entry.open()  # (uri=self.uri)  # TODO uri update
            except ALException as error:
                raise ALException(
                    f"malformed input to imaspy.DBEntry\n{error}\n"
                    f"pulse {self.pulse}, "
                    f"run {self.run}, "
                    f"user {self.user}\n"
                    f"machine {self.machine}, "
                    f"backend: {self.backend}"
                ) from error
            yield db_entry

    @property
    def db_empty(self):
        """Return true if database entry does not exist."""
        if os.path.isdir(self.ids_path) and os.listdir(self.ids_path):
            return False
        return True

    @property
    def db_mode(self):
        """Return db_entry mode."""
        if self.db_empty:
            return "create"
        return "open"

    @contextmanager
    def db_write(self):
        """Yeild bare database entry."""
        with self._db_entry() as db_entry:
            getattr(db_entry, self.db_mode)()  # (uri=self.uri)  # TODO uri
            yield db_entry

    def put_ids(self, ids, occurrence=None):
        """Write ids data to database entry."""
        if occurrence is None:
            occurrence = self.occurrence
        with self.db_write() as db_entry:
            db_entry.put(ids, occurrence=occurrence)

    @property
    def ids_hash(self) -> int:
        """
        Return ids hash.

        This method is a placeholder.
        This method creates a hash of ids.__str__() which
        is only a partial representation of the ids object. Work is
        underway to provide ids hashes via the IMAS access layer.
        """
        xxh32 = xxhash.xxh32()
        xxh32.update(str(self.ids))
        return xxh32.intdigest()


@dataclass
class DataAttrs:
    """
    Methods to handle the formating of database attributes.

    Parameters
    ----------
    attrs: bool | Database | Ids
        Input attributes.
    subclass: Type[Database], optional
        Subclass instance or class. The default is Database.

    Attributes
    ----------
    attrs: dict
        Resolved attributes.

    Raises
    ------
    TypeError
        Malformed attrs input passed to class.

    Examples
    --------
    Skip doctest if IMAS instalation or requisite IDS(s) not found.

    >>> import pytest
    >>> try:
    ...     _ = Database(130506, 403).get_ids('equilibrium')
    ...     _ = Database(130506, 403).get_ids('pf_active')
    ... except:
    ...     pytest.skip('IMAS not found or 130506/403 unavailable')

    The get_ids_attrs method is used to resolve a full ids_attrs dict from
    a partial input. If the input to get_ids_attrs is boolean then True
    returns the instance's default':

    >>> DataAttrs(True).attrs == Database.default_ids_attrs()
    True

    whilst False returns an empty dict:

    >>> DataAttrs(False).attrs
    False

    Database attributes may be extracted from any class derived from Database:

    >>> database = Database(130506, 403, 'iter', 0, name='equilibrium')
    >>> DataAttrs(database).attrs == database.ids_attrs
    True

    Passing a fully defined attribute dict returns this input:

    >>> attrs = dict(pulse=130506, run=403, occurrence=0, \
                     name='pf_active', user='other', \
                     machine='iter', backend='hdf5')
    >>> DataAttrs(attrs).attrs == attrs
    True

    DataAttrs updates attrs with defaults for all missing values:

    >>> _ = attrs.pop('user')
    >>> DataAttrs(attrs).attrs == attrs | dict(user='public')
    True

    An additional example with attrs as a partial dict:

    >>> attrs = DataAttrs(dict(pulse=3, run=4)).attrs
    >>> attrs['pulse'], attrs['run'], attrs['machine']
    (3, 4, 'iter')

    Attrs may be input as an ids. In this case attrs is returned with
    hashed pulse and run numbers in additional to the original ids attribute:

    >>> attrs = DataAttrs(database.ids).attrs
    >>> attrs['pulse'] != 130506
    True
    >>> attrs['run'] != 403
    True
    >>> attrs['ids'].metadata.name
    'equilibrium'

    Attrs may be input as a list or tuple of args. This input is
    expanded by the passed subclass and must resolve to a valid ids. Partial
    input is acepted as long as the defaults enable a correct resolution.

    >>> DataAttrs(dict(pulse=130506, run=403,\
                       name='equilibrium')).attrs == database.ids_attrs
    True

    Raises TypeError when input attrs are malformed:

    >>> DataAttrs('equilibrium').attrs
    Traceback (most recent call last):
        ...
    TypeError: malformed attrs: <class 'str'>

    """

    ids_attrs: Ids | bool | str
    subclass: InitVar[Type[IDS]] = IDS
    default_attrs: dict = field(init=False, default_factory=dict)

    def __post_init__(self, subclass):
        """Update database attributes."""
        self.default_attrs = subclass.default_ids_attrs()

    @property
    def attrs(self) -> dict | bool:
        """Return output from update_attrs."""
        return self.update_ids_attrs()

    def merge_ids_attrs(self, base_attrs: dict):
        """Merge database attributes."""
        attrs = self.update_ids_attrs({"name": self.default_attrs["name"]})
        if isinstance(attrs, bool):
            return attrs
        return base_attrs | attrs

    def update_ids_attrs(self, default_attrs=None) -> dict | bool:
        """Return formated database attributes."""
        if default_attrs is None:
            default_attrs = self.default_attrs
        if self.ids_attrs is False:
            return False
        if self.ids_attrs is True:
            return default_attrs
        if isinstance(self.ids_attrs, Database):
            return self.ids_attrs.ids_attrs
        if isinstance(self.ids_attrs, dict):
            return default_attrs | self.ids_attrs
        if hasattr(self.ids_attrs, "ids_properties"):  # IMAS ids
            database = Database(**default_attrs, ids=self.ids_attrs)
            return database.ids_attrs | {"ids": self.ids_attrs}
        if isinstance(self.ids_attrs, list | tuple):
            return default_attrs | dict(zip(Database.attrs, self.ids_attrs))
        raise TypeError(f"malformed attrs: {type(self.ids_attrs)}")


@dataclass
class IdsData(Datafile, Database):
    """Provide cached acces to imas ids data."""

    dirname: str = ".nova.imas"

    def merge_data(self, data):
        """Merge external data, interpolating to existing dataset timebase."""
        self.data = self.data.merge(
            data.interp(time=self.data.time), combine_attrs="drop_conflicts"
        )

    def load_data(self, ids_class):
        """Load data from IdsClass and merge."""
        if self.pulse == 0 and self.run == 0 and self.ids is None:
            return
        if self.ids is not None:
            ids_attrs = {"ids": self.ids}
        else:
            ids_attrs = self.ids_attrs
        try:
            data = ids_class(**ids_attrs).data
        except NameError:  # name missmatch when loading from ids node
            return
        if self.ids is not None:  # override when using ids input
            self.data = data
            return
        if hasattr(self.data, "time") and hasattr(data, "time"):
            data = data.interp({"time": self.data.time})
        self.data = data.merge(
            self.data, compat="override", combine_attrs="drop_conflicts"
        )

    def build(self):
        """Build netCDF dataset."""
        super().build()


@dataclass
class CoilData(IdsData):
    """
    Provide cached access to coilset data.

    Extends: :class:`~nova.imas.database.IdsData`

    See Also
    --------
    :class:`~nova.imas.database.IdsData`
    """

    dirname: str = field(default=".nova", repr=False)

    def __post_init__(self):
        """Update filename and group."""
        self.group = self.hash_attrs(self.group_attrs)
        super().__post_init__()

    @property
    def group_attrs(self):
        """
        Return group attributes.

        Group attrs used by :func:`~nova.database.filepath.FilePath.hash_attrs`
        to generate a unique hex hash to label data within a netCDF file.
        """
        if hasattr(super(), "group_attrs"):
            return super().group_attrs
        return {}

    def build(self):
        """Build netCDF dataset."""
        super().build()


if __name__ == "__main__":
    import doctest

    doctest.testmod(verbose=False)<|MERGE_RESOLUTION|>--- conflicted
+++ resolved
@@ -3,13 +3,9 @@
 from contextlib import contextmanager
 from dataclasses import dataclass, field, fields, InitVar
 from functools import cached_property
-<<<<<<< HEAD
-=======
-from operator import attrgetter
->>>>>>> 27694bd0
 import os
+import packaging
 from typing import Any, ClassVar, Optional, Type
-
 import xxhash
 
 from nova.database.datafile import Datafile
@@ -18,12 +14,10 @@
 from nova.utilities.importmanager import check_import
 
 with check_import("imaspy"):
-    import imaspy
-    from imaspy.exception import ALException
-
-
-EMPTY_INT = imaspy.ids_defs.EMPTY_INT
-EMPTY_FLOAT = imaspy.ids_defs.EMPTY_FLOAT
+    import imaspy as imas
+
+EMPTY_INT = imas.ids_defs.EMPTY_INT
+EMPTY_FLOAT = imas.ids_defs.EMPTY_FLOAT
 
 
 # _pylint: disable=too-many-ancestors
@@ -78,7 +72,7 @@
 
     def get_ids(self):
         """Return empty ids."""
-        return getattr(imaspy.IDSFactory(), self.name)()
+        return getattr(imas.IDSFactory(), self.name)()
 
     @classmethod
     def update_ids_attrs(cls, ids_attrs: bool | Ids):
@@ -116,7 +110,7 @@
         Imas module not found. IMAS access layer not loaded or installed.
     TypeError
         Malformed imput passed to database instance.
-    imas.hli_exceptionALException
+    imas.exception.ALException
         Insufficient parameters passed to define ids.
         self.ids is None and pulse, run, and name set to defaults or None.
 
@@ -141,27 +135,21 @@
 
     Minimum input requred for Database is 'ids' or 'pulse', 'run' and 'name':
 
-<<<<<<< HEAD
+    >>> Database().ids_data  # doctest: +IGNORE_EXCEPTION_DETAIL
     >>> Database().ids
-=======
-    >>> Database().ids_data  # doctest: +IGNORE_EXCEPTION_DETAIL
->>>>>>> 27694bd0
     Traceback (most recent call last):
         ...
-    ALException: When self.ids is None require:
+    imas.exception.ALException: When self.ids is None require:
     pulse (0 > 0) & run (0 > 0) & name (None != None)
 
     Malformed inputs are thrown as TypeErrors:
 
     >>> malformed_database = Database(None, 403, name='equilibrium')
-<<<<<<< HEAD
+    >>> malformed_database.ids_data  # doctest: +IGNORE_EXCEPTION_DETAIL
     >>> malformed_database.ids
-=======
-    >>> malformed_database.ids_data  # doctest: +IGNORE_EXCEPTION_DETAIL
->>>>>>> 27694bd0
     Traceback (most recent call last):
         ...
-    ALException: When self.ids is None require:
+    imas.exception.ALException: When self.ids is None require:
     pulse (None > 0) & run (403 > 0) & name (equilibrium != None)
 
     The database class may also be initiated with an ids from which the
@@ -232,7 +220,7 @@
         return DBEntry(uri=self.uri, mode="a", database=self)
 
     def __enter__(self):
-        """Access imaspy DBEntry.enter."""
+        """Access imas DBEntry.enter."""
         return self.db_entry.__enter__()
 
     def __exit__(self, exc_type, exc_val, traceback):
@@ -275,10 +263,10 @@
         self.name = self.ids.metadata.name
 
     @cached_property
-    def ids_dd_version(self) -> version.Version:
+    def ids_dd_version(self) -> packaging.version.Version:
         """Return DD version used to write the IDS."""
         version_put = self.get_ids("ids_properties/version_put/data_dictionary")
-        return version.parse(version_put.split("-")[0])
+        return packaging.version.parse(version_put.split("-")[0])
 
     def load_database(self):
         """Load instance database attributes."""
@@ -315,7 +303,7 @@
     def _check_ids_attrs(self):
         """Confirm minimum working set of input attributes."""
         if self._unset_attrs:
-            raise imas.hli_exception.ALException(
+            raise imas.exception.ALException(
                 f"When self.ids is None require:\n"
                 f"pulse ({self.pulse} > 0) & run ({self.run} > 0) & "
                 f"name ({self.name} != None)"
@@ -358,36 +346,33 @@
         ids_path = "ids_properties/homogeneous_time"
         for i in range(limit):
             try:
-                if self.get_ids(ids_path, i) == imaspy.ids_defs.EMPTY_INT:
+                if self.get_ids(ids_path, i) == imas.ids_defs.EMPTY_INT:
                     return i
-            except ALException:
+            except imas.exception.ALException:
                 return i
         raise IndexError(f"no empty occurrences found for i < {limit}")
 
     @property
     def backend_id(self):  # TODO remove once uri interface is released
         """Return backend id from backend."""
-<<<<<<< HEAD
-        return getattr(imaspy.ids_defs, f"{self.backend.upper()}_BACKEND")
-=======
         return getattr(imas.hli_utils.imasdef, f"{self.backend.upper()}_BACKEND")
 
     @property
-    def dd_version(self) -> version.Version:
+    def dd_version(self) -> packaging.version.Version:
         """Return imas DD version."""
         try:
-            return version.parse(imas.al_dd_version)
+            return packaging.version.parse(imas.al_dd_version)
         except ValueError:
-            return version.parse("1")
->>>>>>> 27694bd0
+            return packaging.version.parse("1")
+        return getattr(imas.ids_defs, f"{self.backend.upper()}_BACKEND")
 
     @contextmanager
     def _db_entry(self):
         """Yield database with context manager."""
-        db_entry = imaspy.DBEntry(
+        db_entry = imas.DBEntry(
             self.backend_id, self.machine, self.pulse, self.run, self.user
         )
-        # db_entry = imaspy.DBEntry()  # TODO uri update
+        # db_entry = imas.DBEntry()  # TODO uri update
         yield db_entry
         db_entry.close()
 
@@ -397,9 +382,9 @@
         with self._db_entry() as db_entry:
             try:
                 db_entry.open()  # (uri=self.uri)  # TODO uri update
-            except ALException as error:
-                raise ALException(
-                    f"malformed input to imaspy.DBEntry\n{error}\n"
+            except imas.exception.ALException as error:
+                raise imas.exception.ALException(
+                    f"malformed input to imas.DBEntry\n{error}\n"
                     f"pulse {self.pulse}, "
                     f"run {self.run}, "
                     f"user {self.user}\n"
