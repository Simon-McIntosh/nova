"""Manage access to IMAS machine data."""

from __future__ import annotations
from abc import ABC, abstractmethod
from dataclasses import dataclass, field
from functools import cached_property
import itertools
import string
from typing import ClassVar, TYPE_CHECKING
from warnings import warn

import numpy as np
import xarray

from nova.graphics.plot import Plot
from nova.frame.coilset import CoilSet
from nova.imas.database import CoilData, Database, IdsData
from nova.imas.dataset import IdsBase, Ids, ImasIds, EMPTY_FLOAT
from nova.imas.ids_index import IdsIndex
from nova.geometry.polygon import Polygon


if TYPE_CHECKING:
    from nova.frame.shell import Shell

# pylint: disable=too-many-ancestors


@dataclass
class GeomData:
    """Geometry data baseclass."""

    ids: ImasIds = field(repr=False)
    data: dict[str, int | float] = field(repr=False, default_factory=dict)
    attrs: ClassVar[list[str]] = []

    def __post_init__(self):
        """Extract attributes from ids."""
        if not self.data:
            self.extract()

    @property
    @abstractmethod
    def name(self) -> str:
        """Return instance name."""

    @property
    @abstractmethod
    def poly(self):
        """Return patch polygon."""

    def extract(self):
        """Extract attributes from ids and store in data."""
        data = getattr(self.ids, self.name)
        for attr in self.attrs:
            self.data[attr] = getattr(data, attr).value

    def __getattr__(self, attr: str):
        """Return attributes from data."""
        return self.data[attr]

    @property
    def area(self):
        """Return section area."""
        return self.poly.area


@dataclass
class Outline(GeomData):
    """Polygonal poloidal patch."""

    name: str = "outline"
    attrs: ClassVar[list[str]] = ["r", "z"]

    @property
    def poly(self):
        """Return shapely polygon."""
        return Polygon([self.data["r"], self.data["z"]], metadata=self.data).poly


@dataclass
class Rectangle(GeomData):
    """Rectangular poloidal patch."""

    name: str = "rectangle"
    attrs: ClassVar[list[str]] = ["r", "z", "width", "height"]

    def __post_init__(self):
        """Enforce positive dimensions."""
        super().__post_init__()
        for attr in [
            "width",
            "height",
        ]:  # TODO remove negative check once MastU IDS fixed
            if self.data[attr] <= 0:
                warn(f"negative {attr} {self.data[attr]}")
                self.data[attr] *= -1

    @property
    def poly(self):
        """Return shapely polygon."""
        return Polygon(
            {
                "r": [
                    self.data["r"],
                    self.data["z"],
                    self.data["width"],
                    self.data["height"],
                ]
            },
            metadata=self.data,
        ).poly


@dataclass
class Oblique(Plot, GeomData):
    """Oblique poloidal patch (parallelogram)."""

    name: str = "oblique"
    attrs: ClassVar[list[str]] = [
        "r",
        "z",
        "length_alpha",
        "length_beta",
        "alpha",
        "beta",
    ]

    @property
    def poly(self):
        """Return skewed shapely polygon."""
        radius = self.r + np.array(
            [
                0,
                self.length_alpha * np.cos(self.alpha),
                self.length_alpha * np.cos(self.alpha)
                - self.length_beta * np.sin(self.beta),
                -self.length_beta * np.sin(self.beta),
            ]
        )
        height = self.z + np.array(
            [
                0,
                self.length_alpha * np.sin(self.alpha),
                self.length_alpha * np.sin(self.alpha)
                + self.length_beta * np.cos(self.beta),
                self.length_beta * np.cos(self.beta),
            ]
        )
        return Polygon([radius, height], metadata=self.data).poly

    @property
    def start(self):
        """Return oblique geometry start point."""
        if self.length_alpha > self.length_beta:
            return np.array(
                [
                    self.r - self.length_beta / 2 * np.sin(self.beta),
                    self.z + self.length_beta / 2 * np.cos(self.beta),
                ]
            )
        return np.array(
            [
                self.r + self.length_alpha / 2 * np.cos(self.alpha),
                self.z + self.length_alpha / 2 * np.sin(self.alpha),
            ]
        )

    @property
    def end(self):
        """Return oblique geometry end point."""
        if self.length_alpha > self.length_beta:
            return self.start + np.array(
                [
                    self.length_alpha * np.cos(self.alpha),
                    self.length_alpha * np.sin(self.alpha),
                ]
            )
        return self.start + np.array(
            [
                -self.length_beta * np.sin(self.beta),
                self.length_beta * np.cos(self.beta),
            ]
        )

    @property
    def points(self):
        """Return start and end points."""
        return self.start, self.end

    @property
    def length(self):
        """Return oblique pannel length."""
        return np.linalg.norm(self.end - self.start)

    @property
    def thickness(self):
        """Return oplique pannel thickness."""
        return self.area / self.length

    def plot(self, axes=None):
        """Plot oblique patch verticies and start/end points."""
        self.set_axes("2d", axes=axes)
        self.axes.plot(*self.poly.boundary.xy, "o", label="vertex")
        self.axes.plot(*self.start, "C1o", label="start")
        self.axes.plot(*self.end, "C3o", label="end")
        self.axes.legend()


@dataclass
class Arcs(GeomData):
    """Polygonal poloidal patch."""

    name: str = "arcs"
    attrs: ClassVar[list[str]] = []

    @property
    def poly(self):
        """Return shapely polygon."""
        raise NotImplementedError


@dataclass
class Annulus(GeomData):
    """Annulus patch."""

    name: str = "annulus"
    attrs: ClassVar[list[str]] = ["r", "z", "radius_inner", "radius_outer"]

    def __post_init__(self):
        """Caclulate derived attributes."""
        super().__post_init__()
        self.data["width"] = self.data["height"] = 2 * self.data["radius_outer"]
        self.data["factor"] = 1 - self.data["radius_inner"] / self.data["radius_outer"]

    @property
    def poly(self):
        """Return shapely polygon."""
        return Polygon(
            {
                "skin": [
                    self.data["r"],
                    self.data["z"],
                    self.data["width"],
                    self.data["factor"],
                ]
            },
            metadata=self.data,
        ).poly


@dataclass
class ThickLine(GeomData):
    """Thick line patch."""

    name: str = "thick_line"
    attrs: ClassVar[list[str]] = ["thickness"]

    def extract(self):
        """Extend GeomData.extract."""
        super().extract()
        data = getattr(self.ids, self.name)
        for attr, label in zip(["start", "end"], ["first", "second"]):
            point = getattr(data, f"{label}_point")
            self.data[attr] = np.array([point.r.value, point.z.value])


@dataclass
class CrossSection:
    """Manage poloidal cross-sections."""

    ids: ImasIds = field(repr=False)
    data: GeomData = field(init=False)
    transform: ClassVar[dict[int, object]] = {
        1: Outline,
        2: Rectangle,
        3: Oblique,
        4: Arcs,
        5: Annulus,
        6: ThickLine,
    }

    def __post_init__(self):
        """Build geometry instance."""
        try:
            self.data = self.transform[self.ids.geometry_type.value](self.ids)
        except KeyError as error:
            if self.ids.geometry_type.value == -999999999:
                default_geometry_type = 1  # remove once WEST pf_passive is fixed
                warn(f"geometry type unset, fixing value to {default_geometry_type}")
                self.data = self.transform[default_geometry_type](self.ids)
            else:
                raise KeyError from error
        if self.data.name == "outline" and len(self.data.data["r"]) == 1:  # WEST data
            for attr in "rz":
                self.data.data[attr] = self.data.data[attr][0]
            for attr in ["width", "height"]:
                self.data.data[attr] = 0.05
            self.data = Rectangle(None, self.data.data)

        for attr in self.data.data:
            if isinstance(self.data.data[attr], float) and not np.isfinite(
                self.data.data[attr]
            ):
                self.data.data[attr] = 0.1  # TODO remove once MastU IDS is fixed

    def __getattr__(self, attr):
        """Return data attributes."""
        return getattr(self.data, attr)


@dataclass
class Loop:
    """Poloidal loop."""

    ids: ImasIds = field(repr=False)
    name: str = field(init=False)
    label: str = field(init=False)
    resistance: float = field(init=False)

    def __post_init__(self):
        """Extract data from loop ids."""
        self.name = self.ids.name.value.strip()
        self.label = self.name.rstrip(string.digits + "_")
        self.resistance = self.ids.resistance.value


@dataclass
class ActiveLoop(Loop):
    """Poloidal coil."""

    identifier: str = field(init=False)

    def __post_init__(self):
        """Extract data from loop ids."""
        super().__post_init__()
        self.identifier = self.ids.identifier.value


@dataclass
class Element:
    """Poloidal element."""

    ids: ImasIds = field(repr=False)
    index: int
    name: str = field(init=False)
    identifier: str = field(init=False)
    nturn: float = field(init=False)
    cross_section: CrossSection = field(init=False)

    def __post_init__(self):
        """Extract element data from ids."""
        self.name = self.ids.name.value.strip()
        self.identifier = self.ids.identifier.value.strip()
        self.nturn = self.ids.turns_with_sign.value
        if np.isclose(self.nturn, EMPTY_FLOAT):
            warn("nturn unset, setting turn number equal to one")
            self.nturn = 1
        self.cross_section = CrossSection(self.ids.geometry)

    @property
    def section(self):
        """Return section name."""
        return self.cross_section.name

    def is_poly(self) -> bool:
        """Return True if geometry.name == 'oblique' or 'annulus' or 'outline'."""
        return self.section in ["oblique", "annulus", "outline"]

    def is_rectangular(self) -> bool:
        """Return geometry.name == 'rectangle'."""
        return self.section == "rectangle"

    def is_oblique(self) -> bool:
        """Return geometry.name == 'oblique'."""
        return self.section == "oblique"

    def is_point(self) -> bool:
        """Return geometry validity flag."""
        return np.isclose(self.cross_section.data.poly.area, 0)

    def is_thickline(self) -> bool:
        """Return geometry.name == 'thick_line'."""
        return self.section == "thick_line"


@dataclass
class FrameData(ABC):
    """Frame data base class."""

    data: dict[str, list[list[float]]] = field(init=False)
    element_attrs: ClassVar[list[str]] = []
    geometry_attrs: ClassVar[list[str]] = []
    loop_attrs: ClassVar[list[str]] = []

    _count: ClassVar[itertools.count] = itertools.count(0)

    def __post_init__(self):
        """Init data dict."""
        self.data = {attr: [] for attr in self.attrs}

    @property
    def coil_name(self):
        """Return coil name."""
        identifier = self.data.get("identifier", "")
        if not isinstance(identifier, str):
            identifier = identifier[0]
        if identifier != "":
            return identifier
        name = self.data["name"]
        if not isinstance(name, str):
            name = name[0]
        if identifier == "" and name == "":
            name = f"_{next(self._count)}"
            return name  # TODO remove return and raise error once MastU ids fixed
            # raise ValueError("Nether name nor identifier set.")
        if len(name.split()) == 1:
            return name
        label = "".join(name.split()[:2]).rstrip(string.punctuation)
        digit = name.split()[-1].lstrip(string.ascii_letters + string.punctuation)
        if digit == "":
            return name
        return "".join([part for part in [label, digit] if part != ""])

    @property
    def empty(self) -> bool:
        """Return empty boolean."""
        return len(self.data[self.attrs[0]]) == 0

    @property
    def attrs(self):
        """Return attribute list."""
        return self.element_attrs + self.geometry_attrs + self.loop_attrs

    def append(self, loop: Loop, element: Element):
        """Append data to internal structrue."""
        for attr in self.element_attrs:
            self.data[attr].append(getattr(element, attr))
        for attr in self.geometry_attrs:
            self.data[attr].append(getattr(element.cross_section, attr))
        for attr in self.loop_attrs:
            self.data[attr] = getattr(loop, attr)

    @property
    def part(self):
        """Return part name."""
        label = self.coil_name
        if isinstance(label, list):
            label = label[0]
        if "VES" in label or "VV" in label or "Vacuum" in label:
            return "vv"
        if "passive" in label:
            return "passive"
        if "TRI" in label or "Tri" in label:
            return "trs"
        if label == "INB_RAIL" or "Div" in label:
            return "dir"
        if "TR" in label:
            return "oh"
        if "VF" in label:
            return "vf"
        if "CS" in label or "PF" in label:
            return label[:2].lower()
        if "SS" in label:
            return "vs3j"
        if "VS" in label:
            return "vs3"
        if "cryo" in label.lower():
            return "cryo"

        return "pf"

    @staticmethod
    def update_resistivity(index, frame, subframe, resistance):
        """Update frame and subframe resistivity."""
        rho = resistance * frame.loc[index, "area"] / frame.loc[index, "dy"]
        frame.loc[index, "rho"] = rho
        for name in index:
            subindex = subframe.frame == name
            subframe.loc[subindex, "rho"] = rho[name]
        subframe.update_frame()

    @staticmethod
    def update_passive_turns(index, frame, subframe):
        """Update turns to match cross-sectional area."""
        frame.loc[index, "nturn"] = frame.loc[index, "area"]
        for name in index:
            subindex = subframe.frame == name
            subframe.loc[subindex, "nturn"] = subframe.loc[subindex, "area"]
        subframe.update_frame()


@dataclass
class IdsCoilData(FrameData):
    """Extract coildata from ids."""

    geometry_attrs: ClassVar[list[str]] = ["r", "z", "width", "height"]
    loop_attrs: ClassVar[list[str]] = ["identifier", "resistance"]

    def insert(self, constructor, **kwargs):
        """Insert data via Coilset.constructor method."""
        attrs = kwargs.pop("attrs", self.geometry_attrs)
        index = constructor.insert(
            *[self.data[attr] for attr in attrs], part=self.part, rho=0, **kwargs
        )
        self.update_resistivity(index, *constructor.frames, self.data["resistance"])
        super().__post_init__()
        return index


@dataclass
class PassiveShellData(Plot, FrameData):
    """Extract oblique shell geometries from pf_passive ids."""

    length: float = 0
    points: list[np.ndarray] = field(init=False, repr=False, default_factory=list)
    loop_attrs: ClassVar[list[str]] = ["name", "resistance"]
    geometry_attrs: ClassVar[list[str]] = ["thickness"]

    def reset(self):
        """Reset instance state."""
        self.length = 0
        self.points = []
        super().__init__()

    def __len__(self):
        """Return loop number."""
        return len(self.points)

    def append(self, loop: Loop, element: Element):
        """Check start/end point colocation."""
        assert element.is_oblique() or element.is_thickline()
        if not self.points:
            return self._new(loop, element)
        if np.allclose(self.points[-1][-1], element.cross_section.start):
            return self._end(loop, element)
        return self._new(loop, element)

    def _new(self, loop: Loop, element: Element):
        """Start new loop."""
        geometry = element.cross_section
        self.points.append(np.c_[geometry.start, geometry.end].T)
        for attr in self.loop_attrs:
            self.data[attr].append(getattr(loop, attr))
        for attr in self.geometry_attrs:
            self.data[attr].append([getattr(geometry, attr)])

    def _end(self, loop: Loop, element: Element):
        """Append endpoint to current loop."""
        geometry = element.cross_section
        self.points[-1] = np.append(
            self.points[-1], geometry.end.reshape(1, -1), axis=0
        )
        for attr in self.geometry_attrs:
            self.data[attr][-1].append(getattr(geometry, attr))

    def insert(self, shell: Shell, **kwargs):
        """Insert data into shell instance."""
        if self.empty:
            return

        for i in range(len(self)):
            thickness = np.mean(self.data["thickness"][i])
            index = shell.insert(
                *self.points[i].T,
                self.length,
                thickness,
                rho=0,
                name=self.coil_name,
                part=self.part,
                **kwargs,
            )
            self.update_resistivity(
                index, shell.frame, shell.subframe, self.data["resistance"][i]
            )
            # self.update_passive_turns(index, *shell.frames)
        self.reset()

    def plot(self, axes=None):
        """Plot shell centerlines."""
        self.set_axes("2d", axes=axes)
        for loop in self.points:
            self.axes.plot(loop[:, 0], loop[:, 1], "o-")


@dataclass
class PassiveCoilData(IdsCoilData):
    """Extract coildata from passive ids."""

    element_attrs: ClassVar[list[str]] = ["identifier", "section"]
    geometry_attrs: ClassVar[list[str]] = ["r", "z", "width", "height"]
    loop_attrs: ClassVar[list[str]] = ["name", "resistance"]

    def insert(self, constructor, **kwargs):
        """Insert data via coil method."""
        if self.empty:
            return None
        kwargs = {
            "active": False,
            "name": self.data["name"],
            "section": self.data["section"],
        } | kwargs
        index = super().insert(constructor, **kwargs)
        # self.update_passive_turns(index, *constructor.frames)
        return index


@dataclass
class PassivePolyCoilData(PassiveCoilData):
    """Extract coildata from passive ids."""

    geometry_attrs: ClassVar[list[str]] = ["poly"]


@dataclass
class CoilDatabase(CoilSet, CoilData):
    """Manage coilset construction from ids structures."""

    machine: str = "iter_md"
    ids_node: str = ""

    @cached_property
    def ids_index(self):
        """Return cached ids_index instance."""
        return IdsIndex(self.ids, self.ids_node)

    @property
    def group_attrs(self) -> dict:
        """
        Return group attrs.

        Extends :func:`~nova.imas.database.CoilData`.
        """
        return self.coilset_attrs | self.ids_attrs


@dataclass
class PoloidalFieldPassive(CoilDatabase):
    """Manage passive poloidal loop ids, pf_passive."""

    pulse: int = 115004  # 115005
    run: int = 5  # 2
    occurrence: int = 0
    name: str = "pf_passive"

    def build(self):
        """Build pf passive geometroy."""
        for ids_loop in getattr(self.ids, "loop"):
            loop = Loop(ids_loop)
            shelldata = PassiveShellData()
            coildata = PassiveCoilData()
            polydata = PassivePolyCoilData()
            for i, ids_element in enumerate(ids_loop.element):
                element = Element(ids_element, i)
                if element.is_thickline():
                    shelldata.append(loop, element)
                    continue
                if element.is_rectangular():
                    coildata.append(loop, element)
                    continue
                if element.is_poly():
                    polydata.append(loop, element)
                    continue
                raise NotImplementedError(
                    f"geometory {element.section} " "not implemented"
                )
            coildata.insert(self.coil, delta=self.dcoil)
            polydata.insert(self.coil, delta=-10)
            shelldata.insert(self.shell, delta=self.dshell)


@dataclass
class ActiveCoilData(IdsCoilData):
    """Extract coildata from active ids."""

    element_attrs: ClassVar[list[str]] = ["nturn", "index", "name", "section"]
    geometry_attrs: ClassVar[list[str]] = ["r", "z", "width", "height"]
    loop_attrs: ClassVar[list[str]] = ["identifier", "resistance"]

    def insert(self, constructor, **kwargs):
        """Insert data via coil method."""
        if self.empty:
            return None
        self.data["nturn"] = self.data["nturn"]

        kwargs = {
            "active": True,
            "fix": False,
            "name": self.coil_name,
            "delim": "_",
            "nturn": self.data["nturn"],
            "section": self.data["section"],
        } | kwargs
        return super().insert(constructor, **kwargs)


@dataclass
class ActivePolyCoilData(ActiveCoilData):
    """Extract coildata from active ids."""

    geometry_attrs: ClassVar[list[str]] = ["poly"]


@dataclass
class PoloidalFieldActive(CoilDatabase):
    """Manage active poloidal loop ids, pf_active."""

    pulse: int = 111001
    run: int = 203
    occurrence: int = 0
    name: str = "pf_active"

    def build(self):
        """Build pf active."""
        self.build_coil()
        self.build_circuit()

    def build_coil(self):
        """Build pf active coil geometry."""
        maximum_current = {}
        for ids_loop in getattr(self.ids, "coil"):
            loop = ActiveLoop(ids_loop)
            coildata = ActiveCoilData()
            polydata = ActivePolyCoilData()
            for i, ids_element in enumerate(ids_loop.element):
                element = Element(ids_element, i)
                if element.is_point():
                    continue
                if element.is_rectangular():
                    coildata.append(loop, element)
                    continue
                if element.is_poly():
                    polydata.append(loop, element)
                    continue
                raise NotImplementedError(f"geometry {element.name} " "not implemented")
            if len(ids_loop.element) == 1:
                constructor = self.coil
            else:
                constructor = self.turn
            coildata.insert(constructor)
            polydata.insert(constructor)
            current_limit_max = ids_loop.current_limit_max
            if len(current_limit_max) > 0:
                maximum_current[ids_loop.identifier.value] = current_limit_max[-1, 0]
        self.frame.loc[:, ["Imax"]] = maximum_current
        self.frame.loc[:, ["Imin"]] = {
            coil: -limit for coil, limit in maximum_current.items()
        }

    def build_circuit(self):
        """Build circuit influence matrix."""
        if len(self.ids.circuit) == 0:  # no circuit
            return
        supply = [supply.identifier.value for supply in self.ids.supply]
        nodes = max(len(circuit.connections) for circuit in self.ids.circuit)
        self.circuit.initialize(supply, nodes)
        for circuit in getattr(self.ids, "circuit"):
            if len(circuit.connections) == 0:
                continue
            self.circuit.insert(circuit.identifier.value, circuit.connections.value)

        self.circuit.link()  # link single loop circuits

        if len(self.ids.supply) == 0:  # no supplies
            return
        with self.ids_index.node("supply"):
            name = self.ids_index.array("identifier")
            if self.ids_index.empty("resistance"):
                resistance = np.zeros(len(name))
            try:
                resistance = self.ids_index.array("resistance")
            except ValueError:  # resistance field is empty
                resistance = np.zeros(len(name))
            self.supply.insert(resistance, name=name)

            for attr, label in zip(["I", "V"], ["current", "voltage"]):
                for minmax in ["min", "max"]:
                    supply = f"{attr}{minmax}"
                    node = f"{label}_limit_{minmax}"
                    try:
                        self.supply[supply] = self.ids_index.array(node)
                    except ValueError:  # node is empty
                        self.supply[supply] = 0


@dataclass
class ContourData(Plot):
    """Extract contour data from ids."""

    data: dict[str, np.ndarray] = field(init=False, default_factory=dict)
    count: itertools.count = field(init=False, default_factory=itertools.count)

    def append(self, unit):
        """Append contour data."""
        if (name := unit.name.value) == "":
            name = f"limiter_{next(self.count)}"
        self.data[name] = np.c_[unit.outline.r, unit.outline.z]
        if unit.closed == 1 and not np.allclose(
            self.data[name][0], self.data[name][-1]
        ):
            self.data[name] = np.append(self.data[name], self.data[name][:1], axis=0)

    def plot(self, axes=None, legend=False):
        """Plot contours."""
        self.set_axes("2d", axes=axes)
        for component, contour in self.data.items():
            self.axes.plot(*contour.T, label=component)
        if legend:
            self.axes.legend()


@dataclass
class Contour(Plot):
    """Extract closed contour from multiple unordered segments."""

    data: dict[str, np.ndarray]
    loop: np.ndarray = field(
        init=False, default_factory=lambda: np.ndarray((0, 2), float)
    )
    segments: list[np.ndarray] = field(init=False)

    def __post_init__(self):
        """Create segments list."""
        self.segments = list(self.data.values())
        self.loop = self.segments.pop(0)
        self.extract()

    def gap(self, index: int):
        """Return length of gap to next segment."""
        return [
            np.linalg.norm(segment[index] - self.loop[-1]) for segment in self.segments
        ]

    def append(self, index: int, flip=False):
        """Pop matching segment and append loop."""
        segment = self.segments.pop(index)
        if flip:
            segment = segment[::-1]
        self.loop = np.append(self.loop, segment, axis=0)

    def select(self):
        """Select matching segment and join to loop."""
        start = self.gap(0)
        end = self.gap(-1)
        if np.min(start) < np.min(end):
            return self.append(np.argmin(start))
        return self.append(np.argmin(end), flip=True)

    def extract(self):
        """Extract closed contour."""
        while len(self.segments) > 0:
            self.select()
        self.loop = np.append(self.loop, self.loop[:1], axis=0)

<<<<<<< HEAD
        if not import_module("shapely.geometry").LinearRing(self.loop).is_valid:
            ro, zo = 1.6, 0
            self.set_axes("2d")

            points = []
            import alphashape
            import shapely

            for contour in self.data.values():

                line = shapely.LineString(
                    np.c_[contour[:, 0] - ro, contour[:, 1] - zo]
                ).segmentize(0.01)

                theta = np.arctan2(line.xy[1], line.xy[0])
                inverse_radius = 1 / np.linalg.norm(np.c_[*line.xy], axis=1)
                x = inverse_radius * np.cos(theta)
                z = inverse_radius * np.sin(theta)

                # x, z = line.xy[0], line.xy[1]

                points.append(np.c_[x, z])

                self.axes.plot(x, z, "-")

            points = np.concatenate(points, axis=0)

            poly = alphashape.alphashape(points, 3)

            self.axes.plot(*poly.boundary.xy)
            print(poly)
            print(points.shape)
            assert False

=======
>>>>>>> e09b4dab
    def plot(self, axes=None, color="k", **kwargs):
        """Plot closed contour."""
        self.get_axes("2d", axes=axes)
        self.axes.plot(*self.loop.T, color=color, **kwargs)


@dataclass
class Wall(CoilDatabase):
    """Manage plasma boundary, wall ids."""

    pulse: int = 116000
    run: int = 2
    name: str = "wall"
    occurrence: int = 0

    @cached_property
    def limiter(self):
        """Return limiter."""
        return getattr(self.ids, "description_2d")[0].limiter

    @cached_property
    def contour(self):
        """Return closed firstwall contour instance."""
        firstwall = ContourData()
        for unit in self.limiter.unit:
            firstwall.append(unit)
        return Contour(firstwall.data)

    @cached_property
    def boundary(self):
        """Return contour boundary loop."""
        return self.contour.loop

    def segment(self, index=0):
        """Return indexed firstwall segment."""
        return np.array(
            [self.limiter.unit[index].outline.r, self.limiter.unit[index].outline.z]
        ).T

    @cached_property
    def segments(self):
        """Return first wall segments."""
        return [self.segment(i) for i in range(len(self.limiter.unit))]

    @cached_property
    def outline(self):
        """Return first wall xz outline."""
        return {
            "x": [segment[:, 0] for segment in self.segments],
            "z": [segment[:, 1] for segment in self.segments],
        }

    def build(self):
        """Build plasma bound by firstwall contour."""
        print(self.ids_attrs)
        self.firstwall.insert(self.boundary)

    def insert(self, data: xarray.Dataset):
        """Insert wall and divertor geometory into dataset structure."""
        for i, (attr, segment) in enumerate(zip(["wall", "divertor"], self.segments)):
            data[attr] = (f"{attr}_index", "point"), segment
            index = np.arange(data[attr].shape[0])
            data.coords[f"{attr}_index"] = index
        data.attrs["wall_md"] = ",".join(
            [str(value) for _, value in self.ids_attrs.items()]
        )


@dataclass
class Magnetics(IdsData):
    """Manage magnetics diagnostic ids, magnetics."""

    pulse: int = 0
    run: int = 0
    occurrence: int = 0
    name: str = "magnetics"
    machine: str = "iter_md"
    ids_node: str = ""

    flux_loop_type: ClassVar[dict] = {"poloidal_flux_loop": 1}

    @cached_property
    def ids_index(self):
        """Return cached ids_index instance."""
        return IdsIndex(self.ids, self.ids_node)

    def extract(self):
        """Retun magnetics diagnostic geometry."""
        # extract data from IDS
        with self.ids_index.node("flux_loop"):
            name = self.ids_index.array("name")
            radius = self.ids_index.array("position.r")
            height = self.ids_index.array("position.z")
            type_index = self.ids_index.array("type.index")
        # build dataset
        diagnostic_data = {}
        for diagnostic_name, diagnostic_type in self.flux_loop_type.items():
            index = diagnostic_type == type_index
            if sum(index) == 0:
                continue
            diagnostic_data[diagnostic_name] = {
                "x": radius[index],
                "z": height[index],
                "name": name[index],
                "segment": "circle",
            }
        return diagnostic_data

    def insert(self, coilset: CoilSet):
        """Insert diagnostics into coilset."""
        for diagnostic, data in self.extract().items():
            getattr(coilset, diagnostic).insert(**data)


@dataclass
class ELM(CoilDatabase):
    """Construct axisymetric ELM coils.

    Centerline data extracted from: Data_for_study_of_ITER_plasma_magnetic_33NHXN_v3.20

    """

    pulse: int = 0
    run: int = 0
    occurrence: int = 0
    name: str = "elm"
    mode: str | None = None

    def build(self):
        """Build axisymmetric elm coil geometry."""
        # lower ELM (feed / return)
        lower_nturn = 30 / 40 * 6  # 30 degrees per sector
        self.coil.insert(
            {"r": [7.8320, -2.4100, 0.0689, 0.122]},
            name="lELM",
            nturn=lower_nturn,
            active=False,
            part="elm",
        )
        self.coil.insert(
            {"r": [8.2280, -1.5450, 0.0689, 0.122]},
            name="lELMr",
            nturn=3 / 4 * 6,
            active=False,
            part="elm",
        )
        self.linkframe(["lELM", "lELMr"], factor=-1)
        # mid ELM (feed / return)
        mid_nturn = 20 / 40 * 6  # 20 degrees per sector
        self.coil.insert(
            {"r": [8.677, -0.5560, 0.0689, 0.122]},
            name="mELM",
            nturn=mid_nturn,
            active=False,
            part="elm",
        )
        self.coil.insert(
            {"r": [8.6340, 1.7960, 0.0689, 0.122]},
            name="mELMr",
            nturn=mid_nturn,
            active=False,
            part="elm",
        )
        self.linkframe(["mELM", "mELMr"], factor=-1)
        # upper ELM (feed / return)
        upper_nturn = 28.9 / 40 * 6  # 28.5 degrees per sector
        self.coil.insert(
            {"r": [8.2600, 2.6250, 0.0689, 0.122]},
            name="uELM",
            nturn=upper_nturn,
            active=False,
            part="elm",
        )
        self.coil.insert(
            {"r": [7.7330, 3.3780, 0.0689, 0.122]},
            name="uELMr",
            nturn=upper_nturn,
            active=False,
            part="elm",
        )
        self.linkframe(["uELM", "uELMr"], factor=-1)


@dataclass
class Geometry(IdsBase):
    """
    Manage IDS coil geometry attributes.

    Parameters
    ----------
    pf_active: Ids | bool | str, default=True
        pf active IDS.
    pf_passive: Ids | bool | str, default=True
        pf passive IDS.
    wall: Ids | bool | str, default = True
        wall IDS.
    elm: bool, default = False


    Examples
    --------
    Skip doctest if IMAS instalation or requisite IDS(s) not found.

    >>> import pytest
    >>> from nova.imas.database import Database
    >>> try:
    ...     _ = Database(111001, 202, 'pf_active', machine='iter_md')
    ...     _ = Database(115005, 2, 'pf_passive', machine='iter_md')
    ... except:
    ...     pytest.skip('IMAS not found or 111001/202, 115005/2 unavailable')

    Dissable wall geometry via boolean input:

    >>> geometry = Geometry(wall=False, pf_active='iter_md', pf_passive='iter_md')
    >>> geometry.wall
    False
    >>> geometry.pf_active == PoloidalFieldActive.default_ids_attrs()
    True
    >>> geometry.pf_passive == PoloidalFieldPassive.default_ids_attrs()
    True

    Modify pf_active attrs via dict input:

    >>> pf_active = Geometry(pf_active={'run': 101}).pf_active
    >>> pf_active == geometry.ids_attrs | {'run': 101, 'name': 'pf_active'}
    True

    Specify pf_active as an ids with pulse, run, and name:

    >>> database = Database(111001, 202, 'pf_active', machine='iter_md')
    >>> pf_active = Geometry(ids=database.ids, pf_active='iter_md').pf_active
    >>> pf_active['pulse'] == 111001
    True

    Specify pf_active as an itterable:

    >>> pf_active = Geometry(pf_active=(111001, 202)).pf_active
    >>> tuple(pf_active[attr] for attr in ['pulse', 'run', 'name'])
    (111001, 202, 'pf_active')

    """

    pf_active: Ids | bool | str = True
    pf_passive: Ids | bool | str = True
    wall: Ids | bool | str = "iter_md"
    elm: bool = False
    filename: str = ""
    ids: ImasIds | None = field(default=None, repr=False)

    geometry: ClassVar[dict] = dict(
        pf_active=PoloidalFieldActive,
        pf_passive=PoloidalFieldPassive,
        wall=Wall,
        elm=ELM,
    )

    def __post_init__(self):
        """Map geometry parameters to dict attributes."""
        self.set_filename()
        for attr, geometry in self.geometry.items():
            ids_attrs = self.get_ids_attrs(getattr(self, attr), geometry)
            setattr(self, attr, ids_attrs)
        if hasattr(super(), "__post_init__"):
            super().__post_init__()

    def set_filename(self):
        """Set filename when all geometry attrs are str or False."""
        if (
            np.all(
                [
                    isinstance(getattr(self, attr), str) or getattr(self, attr) is False
                    for attr in self.geometry
                ]
            )
            and self.filename == ""
        ):
            self.filename = "machine_description"

    @property
    def _dataset_attrs(self) -> list[str]:
        """Return list of dataset attributes names."""
        return list(self.geometry)

    @property
    def dataset_attrs(self) -> dict:
        """Return dataset attributes."""
        return {
            attr: (
                value
                if isinstance(value := getattr(self, attr), bool)
                or np.issubdtype(type(value), np.integer)
                or "ids" not in value
                else Database(ids=value["ids"]).ids_hash
            )
            for attr in self._dataset_attrs
        }


@dataclass
class Diagnostics(IdsBase):
    """Manage diagnostic mesurments."""

    magnetics: Ids | bool | str = False
    diagnostic: ClassVar[dict] = {"magnetics": Magnetics}

    def __post_init__(self):
        """Map geometry parameters to dict attributes."""
        for attr, diagnostic in self.diagnostic.items():
            ids_attrs = self.get_ids_attrs(getattr(self, attr), diagnostic)
            setattr(self, attr, ids_attrs)
        if hasattr(super(), "__post_init__"):
            super().__post_init__()


@dataclass
class Machine(CoilSet, Geometry, CoilData):  # Diagnostics,
    """Manage ITER machine geometry."""

    @property
    def metadata(self):
        """Manage machine metadata.

        Raises
        ------
            AssertionError:
                A change in the metadata group hash has been detected.
        """
        metadata = self.coilset_attrs
        for geometry in self.dataset_attrs:
            if (attrs := self.dataset_attrs[geometry]) is False:
                continue
            if isinstance(attrs, (int, bytes, str)):  # ids input
                metadata[geometry] = attrs
                continue
            metadata[geometry] = ",".join([str(attrs[attr]) for attr in attrs])
        return metadata

    @metadata.setter
    def metadata(self, metadata: dict):
        """Set instance metadata, assert consistent attr_hash."""
        for attr in self.frameset_attrs:
            setattr(self, attr, metadata[attr])
        for attr in metadata.keys() & self._biot_attrs.keys():
            setattr(self, attr, metadata[attr])
        for attr in self.dataset_attrs:
            if attr not in metadata:
                setattr(self, attr, False)
                continue
            if isinstance(metadata[attr], np.integer):
                setattr(self, attr, metadata[attr])
                continue
            values = [
                self._format_dataset_attrs(attr) for attr in metadata[attr].split(",")
            ]
            setattr(self, attr, dict(zip(IdsBase.database_attrs, values)))
        assert self.group == self.hash_attrs(self.group_attrs)

    @staticmethod
    def _format_dataset_attrs(attr: str) -> str | int | float:
        """Return formated attr. Try int conversion except return str."""
        if "." in attr:
            return float(attr)
        try:
            return int(attr)
        except ValueError:
            return attr

    @property
    def group_attrs(self) -> dict:
        """
        Return group attrs.

        Extends :func:`~nova.imas.database.CoilData.group_attrs`.
        """
        return self.coilset_attrs | self.dataset_attrs

    def solve_biot(self):
        """Solve biot instances."""
        if self.sloc["plasma"].sum() > 0:
            boundary = self.geometry["wall"](**self.wall).boundary
            self.plasma.solve(boundary=boundary)
        # self.poloidal_flux_loop.solve()
        self.inductance.solve()
        self.grid.solve(limit=self.limit)
        self.field.solve()
        self.force.solve()

    def build(self, **kwargs):
        """Build dataset, frameset and, biotset and save to file."""
        self.frameset_attrs = kwargs
        self.clear_frameset()
        for attr, geometry in self.geometry.items():
            geometry_attrs = getattr(self, attr)
            if isinstance(geometry_attrs, dict):
                coilset = geometry(**geometry_attrs, **self.frameset_attrs)
                self += coilset
        """
        for attr, diagnostic in self.diagnostic.items():
            diagnostic_attrs = getattr(self, attr)
            if isinstance(diagnostic_attrs, dict):
                diagnostic(**diagnostic_attrs).insert(self)
        """

        if hasattr(super(), "build"):
            super().build()
        self.solve_biot()
        self.store()

    def load(self):
        """Load machine geometry and data."""
        super().load()
        self.metadata = self.data.attrs
        return self

    def store(self):
        """Store frameset, biot attributes and metadata."""
        self.data.attrs |= self.metadata
        super().store()
        return self


if __name__ == "__main__":

    import doctest

    doctest.testmod(verbose=False)

    kwargs = {"pulse": 105028, "run": 1, "machine": "iter_md"}  # DINA
    # kwargs = {"pulse": 105028, "run": 1, "machine": "iter"}  # DINA
    # kwargs = {"pulse": 45272, "run": 1, "machine": "mast_u"}  # MastU
    # kwargs = {"pulse": 57410, "run": 0, "machine": "west"}  # WEST
    kwargs = {"pulse": 17151, "run": 4, "machine": "aug"}

    machine = Machine(
        pf_active=True,
        pf_passive=False,
        wall=True,
        tplasma="h",
        ninductance=10,
        dshell=1.5,
        ngrid=2e3,
    )

    machine.plot()
    """
    machine = Machine(
        **kwargs,
        pf_active="iter_md",
        pf_passive="iter_md",
        elm=False,
        wall=True,
        tplasma="h",
        nwall=10,
        ninductance=10,
        dplasma=-2000,
        ngrid=2000,
    )
    """

    # from nova.imas.coils_non_axisymmetric import CoilsNonAxisymmetric

    # machine += CoilsNonAxisymmetric(111003, 2)  # CC
    # machine += CoilsNonAxisymmetric(115001, 1)  # ELM

    # machine.ferritic.insert("Fi")

    # machine.frame.vtkplot()<|MERGE_RESOLUTION|>--- conflicted
+++ resolved
@@ -852,43 +852,6 @@
             self.select()
         self.loop = np.append(self.loop, self.loop[:1], axis=0)
 
-<<<<<<< HEAD
-        if not import_module("shapely.geometry").LinearRing(self.loop).is_valid:
-            ro, zo = 1.6, 0
-            self.set_axes("2d")
-
-            points = []
-            import alphashape
-            import shapely
-
-            for contour in self.data.values():
-
-                line = shapely.LineString(
-                    np.c_[contour[:, 0] - ro, contour[:, 1] - zo]
-                ).segmentize(0.01)
-
-                theta = np.arctan2(line.xy[1], line.xy[0])
-                inverse_radius = 1 / np.linalg.norm(np.c_[*line.xy], axis=1)
-                x = inverse_radius * np.cos(theta)
-                z = inverse_radius * np.sin(theta)
-
-                # x, z = line.xy[0], line.xy[1]
-
-                points.append(np.c_[x, z])
-
-                self.axes.plot(x, z, "-")
-
-            points = np.concatenate(points, axis=0)
-
-            poly = alphashape.alphashape(points, 3)
-
-            self.axes.plot(*poly.boundary.xy)
-            print(poly)
-            print(points.shape)
-            assert False
-
-=======
->>>>>>> e09b4dab
     def plot(self, axes=None, color="k", **kwargs):
         """Plot closed contour."""
         self.get_axes("2d", axes=axes)
@@ -1320,11 +1283,12 @@
     # kwargs = {"pulse": 105028, "run": 1, "machine": "iter"}  # DINA
     # kwargs = {"pulse": 45272, "run": 1, "machine": "mast_u"}  # MastU
     # kwargs = {"pulse": 57410, "run": 0, "machine": "west"}  # WEST
-    kwargs = {"pulse": 17151, "run": 4, "machine": "aug"}
+    # kwargs = {"pulse": 17151, "run": 3, "machine": "aug", "pf_passive": False}
 
     machine = Machine(
+        **kwargs,
         pf_active=True,
-        pf_passive=False,
+        pf_passive=True,
         wall=True,
         tplasma="h",
         ninductance=10,
