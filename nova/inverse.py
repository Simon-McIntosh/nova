import numpy as np
from amigo.pyplot import plt
import nova.cross_coil as cc
from collections import OrderedDict
from scipy.interpolate import RectBivariateSpline as RBS
from scipy.interpolate import interp1d
import scipy.optimize as op
from itertools import cycle
import copy
import time
import multiprocessing
from nova import loops
import nlopt
from nova.force import force_field
from scipy.optimize import minimize_scalar
from warnings import warn
import sys
from scipy.optimize import brentq
from amigo import geom
from nova.coils import PF
from nova.streamfunction import SF


class INV(object):

    def __init__(self, coilset, tf=None, Jmax=12.5, offset=0.3, svd=False,
                 Iscale=1e6, dCoil=None, eqdsk={}, boundary='tf'):
        self.coilset = coilset  # requires update
        self.ff = force_field(self.coilset)
        self.sf = SF(eqdsk=eqdsk)
        self.wsqrt = 1
        self.svd = svd  # coil current singular value decomposition flag
        self.Iscale = Iscale  # set current units to MA
        self.dCoil = dCoil  # coil mesh length
        self.boundary = boundary  # set boundary generator 'sf' or 'tf'
        self.ncpu = multiprocessing.cpu_count()
        self.tf = tf
        self.add_active([])  # all coils active
        self.initalise_coil()
        self.initalise_limits()
        self.offset = offset  # offset coils from outer TF loop
        if tf is not None:
            dx = [self.coilset['coil'][name]['dx'] for
                  name in self.coilset['coil']]
            self.norm = np.sqrt(2)*np.mean(dx)/2
            self.tf.loop_interpolators(offset=self.offset)
            self.unwrap()  # store relitive coil posions around TF
        self.Jmax = Jmax  # MAm-2
        self.fix = {'x': np.array([]), 'z': np.array([]), 'BC': np.array([]),
                    'value': np.array([]), 'Bdir': np.array([[], []]).T,
                    'factor': np.array([]), 'n': 0}
        self.cnstr = {'x': np.array([]), 'z': np.array([]), 'BC': np.array([]),
                      'value': np.array([]), 'condition': np.array([])}
        self.set_swing()
        self.update_coils()
        self.log_scalar = ['rms', 'rmsID']
        # 'Fx_max','Fz_max','F_max','FzCS','Fsep','rms_bndry','Isum',
        # 'Imax','z_offset','FxPF','FzPF','dTpol'
        self.log_array = ['Lo']  # ,'Iswing'
        self.log_iter = ['current_iter', 'plasma_iter', 'position_iter']
        self.log_plasma = ['plasma_coil']
        self.CS_Lnorm, self.CS_Znorm = 2, 1
        self.rhs = False  # colocation status

    def colocate(self, eqdsk, SX=False, **kwargs):
<<<<<<< HEAD
        self.sf = SF(eqdsk=eqdsk)  # load streamfunction
        self.psi_spline()  # evaluate plasma spline interpolators
        self.plasma_spline()  # generate plasma interpolators

        self.fix_boundary()
        # self.fix_SX_outer_target(SX)
        # self.fix_divertor_targets()
        self.set_background()
        self.set_foreground()

=======
        self.sf.update_eqdsk(eqdsk)  # update streamfunction
        self.psi_spline()  # generate psi interpolators
        self.plasma_spline()  # generate plasma interpolators
        self.fix_boundary()
        self.fix_SX_outer_target(SX)
        self.fix_divertor_targets()
>>>>>>> 18501f96
        self.get_weight()
        self.set_background()
        self.set_foreground()
        self.rhs = True

    def fix_SX_outer_target(self, SX, **kwargs):
        Rex = kwargs.get('Rex', 1.5)  # radius from x-point
        arg = kwargs.get('arg', 40)  # angle from x-point
        if SX:
            self.sf.legs.pop(-1)  # replace outer
            self.fix_SX(Rex=Rex, arg=arg)

    def fix_boundary(self):
        # add boundary points
        self.fix_boundary_psi(N=25, alpha=1-1e-4, factor=1)
        # add boundary field
        self.fix_boundary_field(N=25, alpha=1-1e-4, factor=1)
<<<<<<< HEAD
        #self.fix_null(factor=1, point=self.sf.Xpoint_array[0])
        #self.fix_null(factor=1, point=self.sf.Xpoint_array[1])
=======
        self.fix_null(factor=1, point=self.sf.Xpoint_array[0])
        self.fix_null(factor=1, point=self.sf.Xpoint_array[1])
>>>>>>> 18501f96
        self.initialize_log()

    def fix_divertor_targets(self, factor=1):
        for target in self.sf.targets:
            L2D = self.sf.targets[target]['L2D']
            Xsol, Zsol = self.sf.snip(target, 0, L2D)
            if 'strike' in self.sf.targets[target]:
                point = self.sf.targets[target]['strike']
            else:
                point = (Xsol[-1], Zsol[-1])
            field_angle = np.arctan2(Zsol[-1]-Zsol[-2], Xsol[-1]-Xsol[-2])
            Bdir = np.array([-np.sin(field_angle), np.cos(field_angle)])
            Bdir /= np.linalg.norm(Bdir)
            self.add_alpha(1, factor=factor, point=point, Bdir=Bdir)
            self.add_B(0, [field_angle*180/np.pi], factor=factor, point=point)

    def fix_SX(self, Rex=1.5, arg=40):  # fix outer leg
        R = self.eq.sf.Xpoint[0] * (Rex-1) / np.sin(arg*np.pi/180)
        target = (R, arg)
        self.add_alpha(1, factor=1, polar=target)  # target psi
        self.add_B(0, [-20], factor=3, polar=target)  # target alignment field)

    def get_flux(self, centre=0, width=363/(2*np.pi), array=[-0.5, 0, 0.5],
                 **kwargs):
        flux = centre - np.array(array) * width  # Webber/rad
        return flux

    def set_swing(self, **kwargs):
        if 'flux' in kwargs:
            flux = kwargs['flux']
        else:
            flux = self.get_flux(**kwargs)
        self.nS = len(flux)
        self.swing = {'flux': flux, 'Ic': np.zeros((self.nS, self.nC)),
                      'rms': np.zeros(self.nS),
                      'FxPF': np.zeros(self.nS), 'FzPF': np.zeros(self.nS),
                      'FsepCS': np.zeros(self.nS), 'FzCS': np.zeros(self.nS),
                      'Isum': np.zeros(self.nS),
                      'IsumCS': np.zeros(self.nS), 'IsumPF': np.zeros(self.nS),
                      'Imax': np.zeros(self.nS),
                      'Tpol': np.zeros(self.nS),
                      'rms_bndry': np.zeros(self.nS),
                      'z_offset': np.zeros(self.nS), 'dTpol': 0,
                      'Fcoil': [[] for _ in range(self.nS)]}

    def update_swing(self):
        # resize current vector
        self.swing['Ic'] = np.zeros((self.nS, self.nC))

    def initalise_limits(self):
        self.limit = {'I': {}, 'L': {}, 'F': {}}

    def set_PF_limit(self):
        for coil in self.PF_coils:
            self.limit['L'][coil] = self.limit['L']['PF']

    def set_limit(self, side='both', **kwargs):
        # set as ICSsum for [I][CSsum] etc...
        if side == 'both':
            index = [0, 1]
        elif side == 'lower':
            index = [0]
        elif side == 'upper':
            index = [1]
        else:
            errtxt = 'invalid side parameter [both, lower, upper]'
            errtxt += ': {}'.format(side)
            raise IndexError(errtxt)
        for key in kwargs:
            variable = key[0]
            if key[1:] not in self.limit[variable]:  # initalize limit
                self.limit[variable][key[1:]] = [-1e36, 1e36]
            if kwargs[key] is None:
                for i in index:
                    sign = self.sign_limit(i, side)
                    self.limit[variable][key[1:]][i] = sign * 1e36
            else:  # set limit(s)
                for i in index:
                    sign = self.sign_limit(i, side)
                    self.limit[variable][key[1:]][i] = sign * kwargs[key]
        if 'LPF' in kwargs:
            self.set_PF_limit()

    def sign_limit(self, index, side):
        # only apply sign to symetric limits (side==both)
        if side == 'both':
            sign = 2*index-1
        else:
            sign = 1
        return sign

    def Cname(self, coil):
        if isinstance(coil, str):
            name = coil
        else:  # coil number in place of name
            name = 'Coil{:1.0f}'.format(coil)  # convert to name
        return name

    def initalise_coil(self):
        self.nC = len(self.adjust_coils)  # number of active coils
        self.nPF = len(self.PF_coils)
        self.nCS = len(self.CS_coils)
        self.coil = {'active': OrderedDict(), 'passive': OrderedDict()}
        names = list(self.coilset['coil'].keys())
        self.all_coils = names.copy()
        self.adjust_coils = names.copy()
        names = np.append(names, 'Plasma')
        for name in names:
            if name in self.adjust_coils:
                state = 'active'
            else:
                state = 'passive'
            self.coil[state][name] = {'x': np.array([]), 'z': np.array([]),
                                      'dx': np.array([]), 'dz': np.array([]),
                                      'sub_name': np.array([]),
                                      'Ic': np.array([]), 'Fx': np.array([]),
                                      'Fz': np.array([]),
                                      'Fx_sum': 0, 'Fz_sum': 0, 'Isum': 0,
                                      'Xo': 0, 'Zo': 0, 'Nf': 0}

    def initalise_current(self):
        adjust_coils = self.coil['active'].keys()
        self.Ic = np.zeros((len(adjust_coils)))
        for i, name in enumerate(adjust_coils):
            self.Ic[i] = self.coilset['subcoil'][name + '_0']['Ic']
            self.Ic[i] /= self.Iscale
        self.alpha = np.zeros(self.nC)  # initalise alpha

    def update_coils(self, plot=False, regrid=False):
        self.initalise_coil()
        self.append_coil(self.coilset['subcoil'])
        self.append_coil(self.coilset['plasma_coil'])
        if regrid:
            for coil in self.all_coils:
                self.update_bundle(coil)  # re-grid subcoils
        self.update_swing()
        self.initalise_current()
        if plot:
            self.plot_coils(plasma=True)

    def update_plasma_coil(self):
        self.clear_plasma()
        self.append_coil(self.coilset['plasma_coil'])

    def clear_plasma(self):
        for key in ['x', 'z', 'Ic', 'dx', 'dz', 'sub_name', 'Fx', 'Fz']:
            self.coil['passive']['Plasma'][key] = np.array([])

    def append_coil(self, coils):
        for sub_name in coils.keys():
            name = '_'.join(sub_name.split('_')[:-1])
            if name in self.adjust_coils:
                state = 'active'
            else:
                state = 'passive'
            coil = coils[sub_name]
            for key, var in zip(['x', 'z', 'Ic', 'dx', 'dz', 'sub_name'],
                                [coil['x'], coil['z'], coil['Ic'],
                                 coil['dx'], coil['dz'], sub_name]):
                self.coil[state][name][key] = \
                    np.append(self.coil[state][name][key], var)
            self.coil[state][name]['Isum'] = \
                np.sum(self.coil[state][name]['Ic'])
            self.coil[state][name]['Xo'] = np.mean(self.coil[state][name]['x'])
            self.coil[state][name]['Zo'] = np.mean(self.coil[state][name]['z'])
            self.coil[state][name]['Nf'] = len(self.coil[state][name]['z'])

    def add_active(self, Clist, Ctype=None, empty=False):  # list of coil names
        if empty:
            self.adjust_coils = []
            self.PF_coils = []
            self.CS_coils = []
        if Clist:
            for coil in Clist:
                name = self.Cname(coil)
                if name not in self.adjust_coils:
                    self.adjust_coils.append(name)
                if Ctype == 'PF' and name not in self.PF_coils:
                    self.PF_coils.append(name)
                elif Ctype == 'CS' and name not in self.CS_coils:
                    self.CS_coils.append(name)
        else:
            self.adjust_coils = list(self.coilset['coil'].keys())  # add all
            self.PF_coils = list(self.coilset['index']['PF']['name'])
            self.CS_coils = list(self.coilset['index']['CS']['name'])

    def remove_active(self, Clist=[], Ctype='all', full=False):
        # Clist == list of coil names
        if full:
            self.adjust_coils = list(self.coilset['coil'].keys())  # add all
            if Ctype == 'PF':
                self.PF_coils = list(self.coilset['coil'].keys())
            elif Ctype == 'CS':
                self.CS_coils = list(self.coilset['coil'].keys())
        if len(Clist) > 0:
            for name in Clist.copy():
                name = self.Cname(name)  # prepend 'Coil' if name not str
                if (Ctype == 'PF' or Ctype == 'all') and name in self.PF_coils:
                    self.PF_coils.pop(self.PF_coils.index(name))
                if (Ctype == 'CS' or Ctype == 'all') and name in self.CS_coils:
                    self.CS_coils.pop(self.CS_coils.index(name))
                if name in self.adjust_coils:
                    self.adjust_coils.pop(self.adjust_coils.index(name))

        else:
            self.adjust_coils = []  # remove all
            self.PF_coils = []
            self.CS_coils = []

    def remove_coil(self, Clist):
        for coil in Clist:
            name = self.Cname(coil)
            if name in self.coilset['coil'].keys():
                del self.coilset['coil'][name]
                for i in range(self.coilset['subcoil'][name + '_0']['Nf']):
                    del self.coilset['subcoil'][name + '_{:1.0f}'.format(i)]
        self.remove_active(Clist)
        self.update_coils()

    def get_point(self, **kwargs):
        keys = kwargs.keys()
        if 'point' in keys:
            x, z = kwargs['point']
        elif 'polar' in keys:
            mag, arg = kwargs['polar']
            x = self.eq.sf.Xpoint[0] + mag * np.sin(arg * np.pi / 180)
            z = self.eq.sf.Xpoint[1] - mag * np.cos(arg * np.pi / 180)
        elif 'Lout' in keys:
            L = kwargs['Lout']
            x, z = self.tf.fun['out']['x'](L), self.tf.fun['out']['z'](L)
            dx, dz = self.tf.fun['out']['dx'](L), self.tf.fun['out']['dz'](L)
        elif 'Lin' in keys:
            L = kwargs['Lin']
            x, z = self.tf.fun['in']['x'](L), self.tf.fun['in']['z'](L)
            dx, dz = self.tf.fun['in']['dx'](L), self.tf.fun['in']['dz'](L)
        if 'norm' in keys and 'point' not in keys:
            delta = kwargs['norm'] * \
                np.array([dx, dz]) / np.sqrt(dx**2 + dz**2)
            x += delta[1]
            z -= delta[0]
        return x, z

    def plot_coils(self, plasma=True, ax=None):
        if ax is None:
            ax = plt.gca()
        ic = cycle(range(10))
        for state, marker in zip(['passive', 'active'], ['o', '*']):
            for name in self.coil[state].keys():
                if name != 'Plasma' or plasma:
                    color = 'C{}'.format(next(ic))
                    for x, z in zip(self.coil[state][name]['x'],
                                    self.coil[state][name]['z']):
                        ax.plot(x, z, marker, color='w', markersize=5)
                        ax.plot(x, z, marker, color=color, markersize=2)

    def add_fix(self, x, z, value, Bdir, BC, factor):
        var = {'x': x, 'z': z, 'value': value,
               'Bdir': Bdir, 'BC': BC, 'factor': factor}
        nvar = len(x)
        self.fix['n'] += nvar
        for name in ['value', 'Bdir', 'BC', 'factor']:
            if np.shape(var[name])[0] != nvar:
                var[name] = np.array([var[name]] * nvar)
        for name in var.keys():
            if name == 'Bdir':
                for i in range(nvar):
                    norm = np.sqrt(var[name][i][0]**2 + var[name][i][1]**2)
                    if norm != 0:
                        var[name][i] /= norm  # normalise tangent vectors
                self.fix[name] = np.append(self.fix[name], var[name], axis=0)
            else:
                self.fix[name] = np.append(self.fix[name], var[name])

    def fix_flux(self, flux):
        if not hasattr(self, 'fix_o'):  # set once
            self.fix_o = copy.deepcopy(self.fix)
        for i, (bc, value) in enumerate(zip(self.fix_o['BC'],
                                            self.fix_o['value'])):
            if 'psi' in bc:
                self.fix['value'][i] = value + flux
        self.set_target()  # adjust target flux

    def get_boundary(self, N=21, alpha=0.995):
        x, z = self.sf.get_boundary(alpha=alpha)
<<<<<<< HEAD
        nx = -self.psi.ev(x, z, dx=1, dy=0)
        nz = -self.psi.ev(x, z, dx=0, dy=1)
=======
        Xindex = np.argmin((x-self.sf.Xpoint[0])**2 + (z-self.sf.Xpoint[1])**2)
        x = np.append(x[Xindex:], x[:Xindex])
        z = np.append(z[Xindex:], z[:Xindex])
        psi_x = -self.psi.ev(x, z, dx=1, dy=0)
        psi_z = -self.psi.ev(x, z, dx=0, dy=1)
>>>>>>> 18501f96
        L = geom.length(x, z)
        Lc = np.linspace(0, 1, N + 2)[1:-1]
        xb, zb = interp1d(L, x)(Lc), interp1d(L, z)(Lc)
        Bdir = np.array([interp1d(L, psi_x)(Lc), interp1d(L, psi_z)(Lc)]).T
        return xb, zb, Bdir

    def get_psi(self, alpha):
        Xpsi = self.sf.Xpsi
        Mpsi = self.sf.Mpsi
        psi = Mpsi + alpha * (Xpsi - Mpsi)
        return psi

    def fix_boundary_psi(self, N=21, alpha=0.995, factor=1):
        x, z, Bdir = self.get_boundary(N=N, alpha=alpha)
        psi = self.get_psi(alpha) * np.ones(N)
        print(psi, self.sf.Xpsi)
        #psi -= self.sf.Xpsi  # normalise
        self.add_fix(x, z, psi, Bdir, ['psi_bndry'], [factor])

    def fix_boundary_field(self, N=21, alpha=0.995, factor=1):
        x, z, Bdir = self.get_boundary(N=N, alpha=alpha)
        self.add_fix(x, z, [0.0], Bdir, ['Bdir'], [factor])

    def fix_null(self, factor=1, **kwargs):
        x, z = self.get_point(**kwargs)
        self.add_fix([x], [z], [0.0], np.array(
            [[1.0], [0.0]]).T, ['Bx'], [factor])
        self.add_fix([x], [z], [0.0], np.array(
            [[0.0], [1.0]]).T, ['Bz'], [factor])
        psi = self.sf.Ppoint((x, z))
        psi -= self.sf.Xpsi  # normalise
        self.add_psi(psi, factor=factor, label='psi_x', **kwargs)

    def add_Bxo(self, factor=1, **kwargs):
        x, z = self.get_point(**kwargs)
        self.add_fix([x], [z], [0.0], np.array(
            [[1.0], [0.0]]).T, ['Bx'], [factor])

    def add_Bzo(self, factor=1, **kwargs):
        x, z = self.get_point(**kwargs)
        self.add_fix([x], [z], [0.0], np.array(
            [[0.0], [1.0]]).T, ['Bz'], [factor])

    def add_B(self, B, Bdir, factor=1, zero_norm=False, **kwargs):
        x, z = self.get_point(**kwargs)
        if len(Bdir) == 1:  # normal angle from horizontal in degrees
            arg = Bdir[0]
            Bdir = [-np.sin(arg * np.pi / 180), np.cos(arg * np.pi / 180)]
        Bdir /= np.sqrt(Bdir[0]**2 + Bdir[1]**2)
        self.add_fix([x], [z], [B], np.array([[Bdir[0]], [Bdir[1]]]).T,
                     ['Bdir'], [factor])
        if zero_norm:
            self.add_fix([x], [z], [0], np.array([[-Bdir[1]], [Bdir[0]]]).T,
                         ['Bdir'], [factor])

    def add_theta(self, theta, factor=1, graze=1.5, **kwargs):
        x, z = self.get_point(**kwargs)
        Bm = np.abs(self.eq.sf.bcentr * self.eq.sf.rcentr)  # toroidal moment
        Bphi = Bm / x  # torodal field
        Bp = Bphi / np.sqrt((np.sin(theta * np.pi / 180) /
                             np.sin(graze * np.pi / 180))**2)
        self.add_fix([x], [z], [Bp], np.array([[0], [0]]).T, ['Bp'], [factor])

    def add_psi(self, psi, factor=1, **kwargs):
        x, z = self.get_point(**kwargs)
        label = kwargs.get('label', 'psi')
        Bdir = kwargs.get('Bdir', np.array([0, 0]))
        self.add_fix([x], [z], [psi], Bdir, [label], [factor])

    def add_alpha(self, alpha, factor=1, **kwargs):
        psi = self.get_psi(alpha)
        #psi -= self.sf.Xpsi  # normalise
        self.add_psi(psi, factor=factor, **kwargs)

    def add_Bcon(self, B, **kwargs):
        x, z = self.get_point(**kwargs)
        self.add_cnstr([x], [z], ['B'], ['gt'], [B])

    def plot_fix(self, tails=True):
        self.get_weight()
        if self.fix['n'] > 0:
            if hasattr(self, 'wsqrt'):
                weight = self.wsqrt / np.mean(self.wsqrt)
            else:
                weight = np.ones(len(self.fix['BC']))
            psi, Bdir, Bxz = [], [], []
            tail_length = 0.75
            for bc, w in zip(self.fix['BC'], weight):
                if 'psi' in bc:
                    psi.append(w)
                elif bc == 'Bdir':
                    Bdir.append(w)
                elif bc == 'Bx' or bc == 'Bz':
                    Bxz.append(w)
            if len(psi) > 0:
                psi_norm = tail_length / np.mean(psi)
            if len(Bdir) > 0:
                Bdir_norm = tail_length / np.mean(Bdir)
            if len(Bxz) > 0:
                Bxz_norm = tail_length / np.mean(Bxz)
            for x, z, bc, bdir, w in zip(self.fix['x'], self.fix['z'],
                                         self.fix['BC'], self.fix['Bdir'],
                                         weight):
                if bdir[0]**2 + bdir[1]**2 == 0:  # tails
                    direction = [0, -1]
                else:
                    direction = bdir
                # else:
                #    d_dx,d_dz = self.get_gradients(bc,x,z)
                #    direction = np.array([d_dx,d_dz])/np.sqrt(d_dx**2+d_dz**2)
                if 'psi' in bc:
                    norm = psi_norm
                    marker, size, color = 'o', 7.5, 'C0'
                    plt.plot(x, z, marker, color=color, markersize=size)
                    plt.plot(x, z, marker, color=[1, 1, 1],
                             markersize=0.3 * size)
                else:
                    if bc == 'Bdir':
                        norm = Bdir_norm
                        marker, size, color, mew = 'o', 4, 'C1', 0.0
                    elif bc == 'null':
                        norm = Bxz_norm
                        marker, size, color, mew = 'o', 2, 'C2', 0.0
                    elif bc == 'Bx':
                        norm = Bxz_norm
                        marker, size, color, mew = '_', 10, 'C2', 1.75
                    elif bc == 'Bz':
                        norm = Bxz_norm
                        marker, size, color, mew = '|', 10, 'C2', 1.75
                    plt.plot(x, z, marker, color=color, markersize=size,
                             markeredgewidth=mew)
                if tails:
                    plt.plot([x, x + direction[0] * norm * w],
                             [z, z + direction[1] * norm * w],
                             color=color, linewidth=2)
            plt.axis('equal')

    def set_target(self):
        self.T = (self.fix['value'] - self.BG).reshape((len(self.BG), 1))
        self.wT = self.wsqrt * self.T

    def set_background(self):
        self.BG = np.zeros(len(self.fix['BC']))  # background
<<<<<<< HEAD
        # self.plasma_spline()  # generate plasma interpolators
=======
>>>>>>> 18501f96
        self.add_value('passive')

    def set_foreground(self):
        self.G = np.zeros((len(self.fix['BC']),
                           len(self.coil['active'].keys())))  # [G][Ic] = [T]
        self.add_value('active')
        self.wG = self.wsqrt * self.G
        if self.svd:  # singular value dec.
            self.U, self.S, self.V = np.linalg.svd(self.wG)
            self.wG = np.dot(self.wG, self.V)  # solve in terms of alpha

    def add_value(self, state):
        Xf, Zf, BC, Bdir = self.unpack_fix()
        for i, (xf, zf, bc, bdir) in enumerate(zip(Xf, Zf, BC, Bdir)):
            for j, name in enumerate(self.coil[state].keys()):
                coil = self.coil[state][name]
                X, Z, Ic = coil['x'], coil['z'], coil['Ic']
                dX, dZ = coil['dx'], coil['dz']
                for x, z, ic, dx, dz in zip(X, Z, Ic, dX, dZ):
                    value = self.add_value_coil(bc, xf, zf, x, z, bdir, dx, dz)
                    if state == 'active':
                        self.G[i, j] += value
                    elif state == 'passive':
                        self.BG[i] += ic * value / self.Iscale
                    else:
                        errtxt = 'specify coil state'
                        errtxt += '\'active\', \'passive\'\n'
                        raise ValueError(errtxt)

    def add_value_coil(self, bc, xf, zf, x, z, bdir, dx, dz):
        if 'psi' in bc:
            value = self.Iscale * cc.mu_o * \
                cc.green(xf, zf, x, z, dXc=dx, dZc=dz)
        else:
            B = self.Iscale * cc.mu_o * cc.green_field(xf, zf, x, z)
            value = self.Bfield(bc, B[0], B[1], bdir)
        return value

    def add_value_plasma(self, bc, xf, zf, bdir):
        if 'psi' in bc:
            value = self.psi_plasma.ev(xf, zf)  # interpolate from GS
        else:
            Bx, Bz = self.B_plasma[0].ev(xf, zf), self.B_plasma[1].ev(xf, zf)
            value = self.Bfield(bc, Bx, Bz, bdir)
        return value

    def Bfield(self, bc, Bx, Bz, Bdir):
        if bc == 'Bx':
            value = Bx
        elif bc == 'Bz':
            value = Bz
        elif bc == 'null':
            value = np.sqrt(Bz**2 + Bz**2)
        elif bc == 'Bdir':
            nhat = Bdir / np.sqrt(Bdir[0]**2 + Bdir[1]**2)
            value = np.dot([Bx, Bz], nhat)
        elif bc == 'Bp':
            value = Bx - Bz / 2
        return value

    def psi_spline(self):
        self.psi = RBS(self.sf.x, self.sf.z, self.sf.psi)
        psi_x = self.psi.ev(self.sf.x2d, self.sf.z2d, dx=1, dy=0)
        psi_z = self.psi.ev(self.sf.x2d, self.sf.z2d, dx=0, dy=1)
        Bx, Bz = -psi_z / self.sf.x2d, psi_x / self.sf.x2d
        B = np.sqrt(Bx**2 + Bz**2)
        self.B = RBS(self.sf.x, self.sf.z, B)

    def plasma_spline(self):
        self.B_plasma = [[], []]
<<<<<<< HEAD
        # evaluate scalar potential with plasma only
=======
>>>>>>> 18501f96
        psi_pl = cc.get_coil_psi(self.sf.x2d, self.sf.z2d,
                                 self.coilset['subcoil'],
                                 self.coilset['plasma_coil'], set_pf=False)
        self.psi_plasma = RBS(self.sf.x, self.sf.z, psi_pl)
        psi_plasma_r = self.psi_plasma.ev(self.sf.x2d, self.sf.z2d, dx=1, dy=0)
        psi_plasma_z = self.psi_plasma.ev(self.sf.x2d, self.sf.z2d, dx=0, dy=1)
        Bplasma_r = -psi_plasma_z / self.sf.x2d
        Bplasma_z = psi_plasma_r / self.sf.x2d
        self.B_plasma[0] = RBS(self.sf.x, self.sf.z, Bplasma_r)
        self.B_plasma[1] = RBS(self.sf.x, self.sf.z, Bplasma_z)

    def unpack_fix(self):
        Xf, Zf = self.fix['x'], self.fix['z']
        BC, Bdir = self.fix['BC'], self.fix['Bdir']
        return Xf, Zf, BC, Bdir

    def get_gradients(self, bc, xf, zf):
        try:
            if 'psi' in bc:
                d_dx = self.psi.ev(xf, zf, dx=1, dy=0)
                d_dz = self.psi.ev(xf, zf, dx=0, dy=1)
            else:
                d_dx = self.B.ev(xf, zf, dx=1, dy=0)
                d_dz = self.B.ev(xf, zf, dx=0, dy=1)
        except:
            warn('gradient evaluation failed')
            d_dx, d_dz = np.ones(len(bc)), np.ones(len(bc))
        return d_dx, d_dz

    def get_weight(self):
        Xf, Zf, BC, Bdir = self.unpack_fix()
        n = self.fix['n']
        weight = np.zeros(n)
        if n > 0:
            for i, (xf, zf, bc, bdir, factor) in \
                    enumerate(zip(Xf, Zf, BC, Bdir, self.fix['factor'])):
                d_dx, d_dz = self.get_gradients(bc, xf, zf)
                if 'psi' not in bc:  # (Bx,Bz)
                    weight[i] = 1 / abs(np.sqrt(d_dx**2 + d_dz**2))
                elif bc == 'psi_bndry':
                    weight[i] = 1 / abs(np.dot([d_dx, d_dz], bdir))
            if 'psi_bndry' in self.fix['BC']:
                wbar = np.mean([weight[i]
                                for i, bc in enumerate(self.fix['BC'])
                                if bc == 'psi_bndry'])
            else:
                wbar = np.mean(weight)
            for i, bc in enumerate(BC):
                if bc == 'psi_x' or bc == 'psi':  # psi point weights
                    weight[i] = wbar  # mean boundary weight
            if (weight == 0).any():
                warn('fix weight entry not set')
        factor = np.reshape(self.fix['factor'], (-1, 1))
        weight = np.reshape(weight, (-1, 1))
        self.wsqrt = np.sqrt(factor * weight)

    def arange_CS(self, Z):  # ,dZmin=0.01
        Z = np.sort(Z)
        dZ = abs(np.diff(Z) - self.gap)
        Zc = np.zeros(self.nCS)
        for i in range(self.nCS):
            Zc[i] = Z[i] + self.gap / 2 + dZ[i] / 2
        return Zc, dZ

    def add_coil(self, Ctype=None, **kwargs):
        x, z = self.get_point(**kwargs)
        index, i = np.zeros(len(self.coilset['coil'].keys())), -1
        for i, name in enumerate(self.coilset['coil'].keys()):
            index[i] = name.split('Coil')[-1]
        try:
            Cid = index.max() + 1
        except:
            Cid = 0
        name = 'Coil{:1.0f}'.format(Cid)
        self.add_active([Cid], Ctype=Ctype)
        delta = np.ones(2)
        for i, dx in enumerate(['dx', 'dz']):
            if dx in kwargs.keys():
                delta[i] = kwargs.get(dx)
        Ic = kwargs.get('Ic', 1e6)
        self.coilset['coil'][name] = \
            {'x': x, 'z': z, 'dx': delta[0], 'dz': delta[1], 'Ic': Ic,
             'rc': np.sqrt(delta[0]**2 + delta[1]**2) / 2}

    def grid_CS(self, n, Xo=2.9, Zbound=[-10, 9],
                dx=0.818, gap=0.1, fdr=1):
        # dx=1.0, dx=1.25, Xo=3.2, dx=0.818
        nCS = n
        self.gap = gap
        dx *= fdr  # thicken CS
        Xo -= dx * (fdr - 1) / 2  # shift centre inwards
        dz = (np.diff(Zbound) - gap * (nCS - 1)) / nCS  # coil height
        Zc = np.linspace(Zbound[0] + dz / 2,
                         Zbound[-1] - dz / 2, nCS)  # coil centres
        self.remove_coil(self.CS_coils)
        for zc in Zc:
            self.add_coil(point=(Xo, zc), dx=dx, dz=dz, Ctype='CS')
        Le = np.linspace(Zbound[0] - gap / 2,
                         Zbound[-1] + gap / 2, nCS + 1)  # coil edges
        self.update_coils()
        L = np.append(self.Lo['value'][:self.nPF], Le)
        self.set_Lo(L)
        self.set_force_field()

    def grid_PF(self, n):
        nPF = n
        dL = 1 / nPF
        Lpf = np.linspace(dL / 2, 1 - dL / 2, nPF)
        self.remove_coil(self.PF_coils)
        for lpf in Lpf:
            self.add_coil(Lout=lpf, Ctype='PF', norm=self.norm)
        self.update_coils()
        L = np.append(Lpf, self.Lo['value'][-(self.nCS+1):])
        self.set_Lo(L)
        self.set_force_field()

    def unwrap(self):
        '''
        unwrap PF and CS coils from TF 'track'
        store values in self.Lo dict
        function designed to store relitive normalized coil positions
        funciton can accomidate large departures in TF shape
        when used with partner function self.wrap
        '''
        Lpf = np.zeros(self.coilset['index']['PF']['n'])
        for i, name in enumerate(self.coilset['index']['PF']['name']):
            c = self.coilset['coil'][name]
            Lpf[i] = minimize_scalar(self.tf.norm, method='bounded',
                                     args=(self.tf.fun['out'],
                                           (c['x'], c['z'])), bounds=[0, 1]).x
        Lcs = np.zeros(self.coilset['index']['CS']['n'] + 1)
        z = np.zeros(self.coilset['index']['CS']['n'])
        dz = np.zeros(self.coilset['index']['CS']['n'])
        for i, name in enumerate(self.coilset['index']['CS']['name']):
            z[i] = self.coilset['coil'][name]['z']
            dz[i] = self.coilset['coil'][name]['dz']
        self.gap = np.mean((z[1:]-dz[1:]/2)-(z[:-1]+dz[:-1]/2))
        for i, name in enumerate(self.coilset['index']['CS']['name']):
            c = self.coilset['coil'][name]
            if i == 0:
                Lcs[0] = c['z'] - c['dz']/2 - self.gap/2
            Lcs[i + 1] = c['z'] + c['dz']/2 + self.gap/2
        L = np.append(Lpf, Lcs)
        self.set_Lo(L)

    def wrap_PF(self, solve=True):  # wrap PF coils around TF based on self.Lo
        for L, name in zip(self.Lo['value'][:self.nPF], self.PF_coils):
            self.move_PF(name, Lout=L, norm=self.norm)
        self.fit_PF()  # fine-tune offset
        if solve:
            self.ff.set_force_field()
            Lnorm = loops.normalize_variables(self.Lo)
            self.update_position(Lnorm, update_area=True)
            self.eq.run(update=True)  # update psi map

    def get_rms_bndry(self):
        psi_o = self.fix['value'][0]  # target boundary psi
        psi_line = self.sf.get_contour([psi_o])[0]
        dx_bndry, dx_min = np.array([]), 0
        dz_bndry, dz_min = np.array([]), 0
        Xf, Zf, BC = self.unpack_fix()[:3]
        for xf, zf, bc, psi in zip(Xf, Zf, BC, self.fix['value']):
            if bc == 'psi_bndry':
                if psi != psi_o:  # update contour
                    psi_o = psi
                    psi_line = self.sf.get_contour([psi_o])[0]
                for j, line in enumerate(psi_line):
                    x, z = line[:, 0], line[:, 1]
                    dx = np.sqrt((xf - x)**2 + (zf - z)**2)
                    xmin_index = np.argmin(dx)
                    # update boundary error
                    if j == 0 or dx[xmin_index] < dx_min:
                        dx_min = dx[xmin_index]
                    dz = zf - z
                    zmin_index = np.argmin(np.abs(dz))
                    # update boundary error
                    if j == 0 or np.abs(dz[zmin_index]) < np.abs(dz_min):
                        dz_min = dz[zmin_index]
                dx_bndry = np.append(dx_bndry, dx_min)
                dz_bndry = np.append(dz_bndry, dz_min)
        rms_bndry = np.sqrt(np.mean(dx_bndry**2))  # calculate rms
        z_offset = np.mean(dz_bndry)
        return rms_bndry, z_offset

    def move_PF(self, name, AR=0, **kwargs):
        name = self.Cname(name)  # convert to name
        if 'point' in kwargs.keys() or 'Lout' in kwargs.keys()\
                or 'Lin' in kwargs.keys():
            x, z = self.get_point(**kwargs)
        elif 'delta' in kwargs.keys():
            ref, dx, dz = kwargs['delta']
            coil = self.coilset['coil'][self.Cname(ref)]
            xc, zc = coil['x'], coil['z']
            x, z = xc + dx, zc + dz
        elif 'L' in kwargs.keys():
            ref, dL = kwargs['dL']
            coil = self.coilset['coil'][self.Cname(ref)]
            xc, zc = coil['x'], coil['z']
        ARmax = 3
        if abs(AR) > ARmax:
            AR = ARmax * np.sign(AR)
        if AR > 0:
            AR = 1 + AR
        else:
            AR = 1 / (1 - AR)
        dA = self.coilset['coil'][name]['dx'] *\
            self.coilset['coil'][name]['dz']
        self.coilset['coil'][name]['dx'] = np.sqrt(AR * dA)
        self.coilset['coil'][name]['dz'] = self.coilset['coil'][name]['dx']
        self.coilset['coil'][name]['dz'] /= AR
        dx = x - self.coilset['coil'][name]['x']
        dz = z - self.coilset['coil'][name]['z']
        self.shift_coil(name, dx, dz)

    def fit_PF(self, **kwargs):
        '''
        offset PF coils from TF (minor adjustments)
        coil shifted along TF normal
        function designed to accomidate changes in PF area
        due to canges in coil current driven by current optimiser
        '''
        offset = kwargs.get('offset', self.offset)
        dl = 0
        for name in self.PF_coils:
            dx, dz = self.tf.Cshift(self.coilset['coil'][name], 'out', offset)
            dl += dx**2 + dz**2
            self.shift_coil(name, dx, dz)
        return np.sqrt(dl / self.nPF)

    def shift_coil(self, name, dx, dz):
        self.coilset['coil'][name]['x'] += dx
        self.coilset['coil'][name]['z'] += dz
        self.coil['active'][name]['x'] += dx
        self.coil['active'][name]['z'] += dz
        for i in range(self.coilset['subcoil'][name + '_0']['Nf']):
            sub_name = name + '_{:1.0f}'.format(i)
            self.coilset['subcoil'][sub_name]['x'] += dx
            self.coilset['subcoil'][sub_name]['z'] += dz
        self.update_bundle(name)

    def move_CS(self, name, z, dz):
        self.coilset['coil'][name]['z'] = z
        self.coilset['coil'][name]['dz'] = dz
        self.update_bundle(name)

    def reset_current(self):
        for j, name in enumerate(self.coil['active'].keys()):
            self.coilset['coil'][name]['Ic'] = 0

    def update_bundle(self, name):
        try:
            Nold = self.coilset['subcoil'][name + '_0']['Nf']
        except KeyError:
            Nold = 0
        subcoil = PF.mesh_coil(self.coilset['coil'][name], self.dCoil)
        N = subcoil[0]['Nf']
        self.coil['active'][name].clear()
        for i, filament in enumerate(subcoil):
            subname = '{}_{}'.format(name, i)
            self.subcoil[subname] = filament
            self.coil['active'][name][subname] = self.subcoil[subname]
        if Nold > N:
            for i in range(N, Nold):
                del self.coilset['subcoil'][name + '_{:1.0f}'.format(i)]

    def copy_coil(self, coil_read):
        coil_copy = {}
        for strand in coil_read.keys():
            coil_copy[strand] = {}
            coil_copy[strand] = coil_read[strand].copy()
        return coil_copy

    def store_update(self, extent='full'):
        if extent == 'full':
            for var in self.log_scalar:
                self.log[var].append(getattr(self, var))
            for var in self.log_array:
                self.log[var].append(getattr(self, var).copy())
            for label in ['current', 'plasma']:
                self.log[label + '_iter'].append(self.iter[label])
        else:
            self.log['plasma_coil'].append(
                self.copy_coil(self.eq.plasma_coil).copy())
            self.log['position_iter'].append(self.iter['position'])

    def poloidal_angle(self):  # calculate poloidal field line angle
        if 'Bdir' in self.fix['BC']:
            index = self.fix['BC'] == 'Bdir'  # angle for last Bdir co-location
            B = self.sf.Bpoint(
                [self.fix['x'][index][-1], self.fix['z'][index][-1]])
            Tpol = 180 * np.arctan2(B[1], B[0]) / np.pi  # angle in degrees
        else:
            Tpol = 0
        return Tpol

    def PFspace(self, Lo, *args):
        Lpf = Lo[:self.nPF]
        dL = np.zeros(self.nPF)
        dLmin = 2e-2
        for i, l in enumerate(Lpf):
            L = np.append(Lpf[:i], Lpf[i + 1:])
            dL[i] = np.min(abs(l - L))
        fun = np.min(dL) - dLmin
        return fun

    def get_rms(self, vector, error=False):
        err = np.dot(self.wG, vector.reshape(-1, 1)) - self.wT
        rms = np.sqrt(np.mean(err**2))
        if error:  # return error
            return rms, err
        else:
            return rms

    def solve(self):
        vector = np.linalg.lstsq(self.wG, self.wT)[0].reshape(-1)
        self.rms = self.get_rms(vector)
        if self.svd:
            self.Ic = np.dot(self.V, self.alpha)
        else:
            self.Ic = vector
        self.update_current()

    def frms(self, vector, grad):
        self.iter['current'] += 1
        rms, err = self.get_rms(vector, error=True)
        if grad.size > 0:
            jac = np.ones(self.nC) / (rms * self.fix['n'])
            for i in range(self.nC):
                jac[i] *= np.dot(self.wG[:, i], err)
            grad[:] = jac
        return rms

    def Ilimit(self, constraint, alpha, grad):  # only for svd==True
        if grad.size > 0:
            grad[:self.nC] = -self.V  # lower bound
            grad[self.nC:] = self.V  # upper bound
        Ic = np.dot(self.V, alpha)
        constraint[:self.nC] = self.Io['lb'] - Ic  # lower bound
        constraint[self.nC:] = Ic - self.Io['ub']  # upper bound

    def set_Io(self):  # set lower/upper bounds on coil currents (Jmax)
        self.Io = {'name': self.adjust_coils, 'value': np.zeros(self.nC),
                   'lb': np.zeros(self.nC), 'ub': np.zeros(self.nC)}
        for i, name in enumerate(self.adjust_coils):  # limits in MA
            coil = self.coilset['coil'][name]
            Nf = self.coilset['subcoil'][name + '_0']['Nf']  # fillament number
            self.Io['value'][i] = coil['Ic'] / (Nf * self.Iscale)
            if name in self.limit['I']:  # per-coil ('PF1', 'CS)
                key = name
            elif name[:2] in self.limit['I']:  # per-set ('PF', 'CS', ...)
                key = name[:2]
            else:  # coil name or coil group not found in limit['Ic'], limit J
                key = 'Jmax'
            if key == 'Jmax':  # apply current density limit (default)
                Ilim = coil['dx'] * coil['dz'] * self.Jmax
                self.Io['lb'][i] = -Ilim / Nf
                self.Io['ub'][i] = Ilim / Nf
            else:
                self.Io['lb'][i] = self.limit['I'][key][0] / Nf
                self.Io['ub'][i] = self.limit['I'][key][1] / Nf
        lindex = self.Io['value'] < self.Io['lb']
        self.Io['value'][lindex] = self.Io['lb'][lindex]
        uindex = self.Io['value'] > self.Io['ub']
        self.Io['value'][uindex] = self.Io['ub'][uindex]

    def Flimit(self, constraint, vector, grad):
        if self.svd:  # convert eigenvalues to current vector
            Ic = np.dot(self.V, vector)
        else:
            Ic = vector
        F, dF = self.ff.set_force(Ic)  # set coil force and jacobian
        if grad.size > 0:  # calculate constraint jacobian
            # PFz lower bound
            grad[:self.nPF] = -dF[:self.nPF, :, 1]
            # PFz upper bound
            grad[self.nPF:2 * self.nPF] = dF[:self.nPF, :, 1]
            # CSsum lower
            grad[2 * self.nPF] = -np.sum(dF[self.nPF:, :, 1], axis=0)
            # CSsum upper
            grad[2 * self.nPF + 1] = np.sum(dF[self.nPF:, :, 1], axis=0)
            # evaluate each gap in CS stack
            for j in range(self.nCS - 1):
                index = 2 * self.nPF + 2 + j
                # lower limit
                grad[index] = -np.sum(dF[self.nPF+j+1:, :, 1], axis=0) +\
                    np.sum(dF[self.nPF:self.nPF+j+1, :, 1], axis=0)
                # upper limit
                grad[index + self.nCS - 1] = \
                    np.sum(dF[self.nPF+j+1:, :, 1], axis=0) -\
                    np.sum(dF[self.nPF:self.nPF+j+1, :, 1], axis=0)
        PFz = F[:self.nPF, 1]  # vertical force on PF coils
        PFz_limit = self.get_PFz_limit()  # PF vertical force limits
        constraint[:self.nPF] = PFz_limit[:, 0] - PFz  # PFz lower
        constraint[self.nPF:2 * self.nPF] = PFz - PFz_limit[:, 1]  # PFz upper
        FzCS = F[self.nPF:, 1]  # vertical force on CS coils (vector)
        CSsum = np.sum(FzCS)  # vertical force on CS stack (sum)
        # lower and upper limits applied to CSz_cum
        CSsum_limit = self.get_CSsum_limit()
        constraint[2 * self.nPF] = CSsum_limit[0] - CSsum
        constraint[2 * self.nPF + 1] = CSsum - CSsum_limit[1]
        CSsep_limit = self.get_CSsep_limit()
        for j in range(self.nCS - 1):  # evaluate CSsep for each gap
            Fsep = np.sum(FzCS[j + 1:]) - np.sum(FzCS[:j + 1])
            index = 2 * self.nPF + 2 + j
            # lower limit
            constraint[index] = CSsep_limit[j, 0] - Fsep
            # upper limit
            constraint[index + self.nCS - 1] = Fsep - CSsep_limit[j, 1]

    def get_PFz_limit(self):
        PFz_limit = np.zeros((self.nPF, 2))
        for i, coil in enumerate(self.PF_coils):
            if coil in self.limit['F']:  # per-coil
                PFz_limit[i] = self.limit['F'][coil]
            elif coil[:2] in self.limit['F']:  # per-set
                PFz_limit[i] = self.limit['F'][coil[:2]]
            else:  # no limit
                PFz_limit[i] = [-1e36, 1e36]
        return PFz_limit

    def get_CSsep_limit(self):
        CSsep_limit = np.zeros((self.nCS - 1, 2))
        for i in range(self.nCS - 1):  # gaps, bottom-top
            gap = 'CS{}sep'.format(i)
            if gap in self.limit['F']:  # per-gap
                CSsep_limit[i] = self.limit['F'][gap]
            elif 'CSsep' in self.limit['F']:  # per-set
                CSsep_limit[i] = self.limit['F']['CSsep']
            else:  # no limit
                CSsep_limit[i] = [-1e36, 1e36]
        return CSsep_limit

    def get_CSsum_limit(self):
        CSsum_limit = np.zeros((1, 2))
        if 'CSsum' in self.limit['F']:  # per-set
            CSsum_limit = self.limit['F']['CSsum']
        else:  # no limit
            CSsum_limit = [-1e36, 1e36]
        return CSsum_limit

    def solve_slsqp(self, flux):  # solve for constrained current vector
        self.check_state()
        self.fix_flux(flux)  # swing
        self.set_Io()  # set coil current and bounds
        opt = nlopt.opt(nlopt.LD_SLSQP, self.nC)
        opt.set_min_objective(self.frms)
        opt.set_ftol_abs(1e-12)  # 1e-12
        tol = 1e-3 * np.ones(2 * self.nPF + 2 + 2 * (self.nCS - 1))
        opt.add_inequality_mconstraint(self.Flimit, tol)
        if self.svd:  # coil current eigen-decomposition
            opt.add_inequality_mconstraint(
                self.Ilimit, 1e-3 * np.ones(2 * self.nC))
            self.alpha = opt.optimize(self.alpha)
            self.Ic = np.dot(self.V, self.alpha)
        else:
            opt.set_lower_bounds(self.Io['lb'])
            opt.set_upper_bounds(self.Io['ub'])
            self.Ic = opt.optimize(self.Io['value'])
        self.Io['value'] = self.Ic.reshape(-1)
        self.rms = opt.last_optimum_value()
        self.update_current()
        return self.rms

    def update_area(self, relax=1, margin=0):
        Ic = self.swing['Ic'][np.argmax(abs(self.swing['Ic']), axis=0),
                              range(self.nC)]
        for name in self.PF_coils:
            if name in self.adjust_coils:
                Ic = Ic[list(self.adjust_coils).index(name)]
            else:
                Ic = self.coilset['coil'][name]['Ic']
            if Ic != 0:
                Ic = abs(Ic)
                if Ic > self.limit['I']['PF']:
                    Ic = self.limit['I']['PF']  # coil area upper bound
                dA_target = Ic / self.Jmax  # apply current density limit
                dA = self.coilset['coil'][name]['dx'] *\
                    self.coilset['coil'][name]['dz']
                ratio = dA_target / dA
                scale = (ratio * (1 + margin))**0.5
                self.coilset['coil'][name]['dx'] *= relax * (scale - 1) + 1
                self.coilset['coil'][name]['dz'] *= relax * (scale - 1) + 1
        dl = self.fit_PF()  # fit re-sized coils to TF
        return dl

    def update_position_vector(self, Lnorm, grad):
        rms = self.update_position(Lnorm, update_area=True, store_update=True)
        if grad.size > 0:
            grad[:] = op.approx_fprime(Lnorm, self.update_position, 1e-7)
        rms_str = '\r{:d}) rms {:1.2f}mm '.format(
            self.iter['position'], 1e3 * rms)
        rms_str += 'time {:1.0f}s'.format(time.time() - self.tstart)
        rms_str += '\t\t\t'  # white space
        sys.stdout.write(rms_str)
        sys.stdout.flush()
        return rms

    def update_position_scipy(self, Lnorm):
        jac = op.approx_fprime(Lnorm, self.update_position, 5e-4)
        rms = self.update_position(Lnorm, store_update=True)
        return rms, jac

    def check_state(self):
        if not self.rhs:
            errtxt = 'inverse colocations unset, run \'self.colocate\''
            raise ValueError(errtxt)

    def update_position(self, Lnorm, update_area=False, store_update=False):
        self.check_state()
        self.iter['current'] == 0
        self.Lo['norm'] = np.copy(Lnorm)
        L = loops.denormalize_variables(Lnorm, self.Lo)
        Lpf = L[:self.nPF]
        for name, lpf in zip(self.PF_coils, Lpf):
            self.move_PF(name, Lout=lpf, norm=self.norm)
        if len(L) > self.nPF:
            Lcs = L[self.nPF:]
            Z, dZ = self.arange_CS(Lcs)
            for name, z, dz in zip(self.CS_coils, Z, dZ):
                self.move_CS(name, z, dz)
        if update_area:  # converge PF coil areas
            dl_o = 0
            imax, err, relax = 15, 1e-3, 1
            dL = []
            for i in range(imax):
                dl = self.update_area(relax=relax)
                dL.append(dl)
                self.ff.set_force_field(state='active')
                self.set_foreground()
                rms = self.swing_flux()
                if abs(dl - dl_o) < err:  # coil areas converged
                    break
                else:
                    dl_o = dl
                if i > 1:
                    relax *= 0.5
                if i == imax - 1:
                    print('warning: coil areas not converged')
                    print(dL)
        else:
            self.fit_PF()  # fit coils to TF
            self.ff.set_force_field(state='active')
            self.set_foreground()
            rms = self.swing_flux()
        if store_update:
            self.iter['position'] += 1
            self.store_update()
        return rms

    def swing_flux(self, bndry=False):
        for i, flux in enumerate(self.swing['flux']):
            self.swing['rms'][i] = self.solve_slsqp(flux)
            Fcoil = self.ff.get_force()
            self.swing['FxPF'][i] = Fcoil['PF']['x']
            self.swing['FzPF'][i] = Fcoil['PF']['z']
            self.swing['FsepCS'][i] = Fcoil['CS']['sep']
            self.swing['FzCS'][i] = Fcoil['CS']['zsum']
            self.swing['Fcoil'][i] = {'F': Fcoil['F'], 'dF': Fcoil['dF']}
            self.swing['Tpol'][i] = self.poloidal_angle()
            self.swing['Ic'][i] = self.Icoil
            self.swing['Isum'][i] = self.Isum
            self.swing['IsumCS'][i] = self.IsumCS
            self.swing['IsumPF'][i] = self.IsumPF
            self.swing['Imax'][i] = self.Imax
        self.rmsID = np.argmax(self.swing['rms'])
        self.rms = self.swing['rms'][self.rmsID]
        return self.rms

    def plot_swing(self, ax=None):
        if ax is None:
            ax = plt.subplots(1, 1)[1]
        for i, name in enumerate(self.coil['active']):
            N = self.coilset['coil'][name]['N']  # turn number
            ax.plot(2*np.pi*self.swing['flux'],
                    1e-3*self.Iscale*self.swing['Ic'][:, i] / N,
                    label=name)
        ax.legend()
        plt.despine()
        ax.set_xlabel('$t$ s')
        ax.set_ylabel('$I$ kA')

    def set_sail(self):  # move pf coil out of port
        if not hasattr(self, 'Lex'):
            errtxt = 'can\'t leave if you don\'t know were you are\n'
            errtxt += 'set port locations in inv.Lex by running:\n'
            errtxt += 'excl = R.define_port_exclusions\n'
            errtxt += 'inv.Lex = R.TF.xzL(excl)'
            raise ValueError(errtxt)

        for i, (name, L) in enumerate(zip(self.PF_coils, self.Lo['value'])):
            ip = np.argmin(abs(L-self.Lex))
            dl = self.coilset['coil'][name]['rc']/self.tf.fun['out']['L']
            if (ip % 2 == 0 and L + dl > self.Lex[ip]) or \
                    (ip % 2 == 1 and L - dl < self.Lex[ip]):
                # coil in port move down if even, up if odd
                value = self.Lex[ip] - dl*(-1) ** (ip % 2)
            else:
                value = L
            if ip % 2 == 0:  # even
                ub = self.Lex[ip] - dl  # upper bound
                if ip > 0:
                    lb = self.Lex[ip-1] + dl  # lower bound
                else:
                    lb = 0.15
            else:  # odd
                if ip < self.nPF-1:
                    ub = self.Lex[ip+1] - dl  # upper bound
                else:
                    ub = 0.95
                lb = self.Lex[ip] + dl  # lower bound
            # update bounds
            self.Lo['value'][i] = value
            self.Lo['lb'][i] = lb
            self.Lo['ub'][i] = ub
            self.limit['L'][name] = [lb, ub]

    def set_Lo(self, L):  # set lower/upper bounds on coil positions
        self.nL = len(L)  # length of coil position vector
        self.Lo = {'name': [[] for _ in range(self.nL)],
                   'value': np.zeros(self.nL),
                   'lb': np.zeros(self.nL), 'ub': np.zeros(self.nL)}
        for i, (l, name) in enumerate(zip(L[:self.nPF], self.PF_coils)):
            Lo_name = 'Lpf{:1.0f}'.format(i)
            lb, ub = self.limit['L'][name]
            loops.add_value(self.Lo, i, Lo_name, l, lb, ub)
        for i, l in enumerate(L[self.nPF:]):  # CS
            Lo_name = 'Zcs{:1.0f}'.format(i)
            loops.add_value(self.Lo, i+self.nPF, Lo_name, l,
                            self.limit['L']['CS'][0], self.limit['L']['CS'][1])

    def Llimit(self, constraint, L, grad):
        PFdL = 1e-4  # minimum PF inter-coil spacing
        CSdL = 1e-4  # minimum CS coil height
        if grad.size > 0:
            grad[:] = np.zeros((self.nPF - 1 + self.nCS, len(L)))  # initalise
            for i in range(self.nPF - 1):  # PF
                grad[i, i] = 1
                grad[i, i + 1] = -1
            for i in range(self.nCS):  # CS
                grad[i + self.nPF - 1, i + self.nPF] = 1
                grad[i + self.nPF - 1, i + self.nPF + 1] = -1
        constraint[:self.nPF - 1] = L[:self.nPF - 1] - \
            L[1:self.nPF] + PFdL  # PF
        constraint[self.nPF - 1:] = L[self.nPF:-1] - \
            L[self.nPF + 1:] + CSdL  # CS

    def minimize(self, method='ls', verbose=False):
        self.iter['position'] == 0
        self.set_Lo(self.Lo['value'])  # update limits
        Lnorm = loops.normalize_variables(self.Lo)

        if method == 'bh':  # basinhopping
            # minimizer = {'method':'SLSQP','jac':True,#'args':True,
            #              'options':{'eps':1e-3}, #'jac':True,
            #             'bounds':[[0,1] for _ in range(self.nL)]}
            minimizer = {'method': 'L-BFGS-B', 'jac': True,
                         'bounds': [[0, 1] for _ in range(self.nL)]}

            res = op.basinhopping(self.update_position_scipy, Lnorm, niter=1e4,
                                  T=1e-3, stepsize=0.05, disp=True,
                                  minimizer_kwargs=minimizer,
                                  interval=50, niter_success=100)
            Lnorm, self.rms = res.x, res.fun
        elif method == 'de':  # differential_evolution
            bounds = [[0, 1] for _ in range(self.nL)]
            res = op.differential_evolution(self.update_position, bounds,
                                            args=(False,), strategy='best1bin',
                                            maxiter=100, popsize=15, tol=0.01,
                                            mutation=(0.5, 1),
                                            recombination=0.7, polish=True,
                                            disp=True)
            Lnorm, self.rms = res.x, res.fun
        elif method == 'ls':  # sequential least squares
            print('\nOptimising configuration:')
            opt = nlopt.opt(nlopt.LD_SLSQP, self.nL)
            # opt = nlopt.opt(nlopt.LD_MMA, self.nL)
            opt.set_ftol_abs(5e-3)
            opt.set_ftol_rel(5e-3)
            opt.set_stopval(50e-3)  # <x [m]
            opt.set_min_objective(self.update_position_vector)
            opt.set_lower_bounds([0 for _ in range(self.nL)])
            opt.set_upper_bounds([1 for _ in range(self.nL)])
            tol = 1e-3 * np.ones(self.nPF - 1 + self.nCS)
            opt.add_inequality_mconstraint(self.Llimit, tol)
            self.rms = opt.last_optimum_value()
            Lnorm = opt.optimize(Lnorm)
        loops.denormalize_variables(Lnorm, self.Lo)
        print('\nrms {:1.2f}mm'.format(1e3 * self.rms))
        result = opt.last_optimize_result()
        if result < 0:
            warntxt = 'optimiser exited with error code {}'.format(result)
            warn(warntxt)

    def tick(self):
        self.tloop = time.time()
        self.tloop_cpu = time.process_time()

    def tock(self):
        tw, tcpu = time.time(), time.process_time()
        dt = tw - self.tloop
        self.ttotal = tw - self.tstart
        dt_cpu = tcpu - self.tloop_cpu
        self.ttotal_cpu = tcpu - self.tstart_cpu
        dfcpu, self.fcpu = dt_cpu / dt, self.ttotal_cpu / self.ttotal
        print('dt {:1.0f}s speedup {:1.0f}%'.format(
            dt, 100 * dfcpu / self.ncpu))
        print('total {:1.0f}s speedup {:1.0f}%'.format(self.ttotal,
              100 * self.fcpu / self.ncpu))
        print('')

    def initialize_log(self):
        self.log = {}
        for var in self.log_scalar + self.log_array\
                + self.log_iter + self.log_plasma:
            self.log[var] = []
        self.iter = {'plasma': 0, 'position': 0, 'current': 0}

    def optimize(self, verbose=False):
        self.initialize_log()
        self.ztarget = self.eq.sf.Mpoint[1]
        self.ttotal, self.ttotal_cpu = 0, 0
        self.tstart, self.tstart_cpu = time.time(), time.process_time()
        self.iter['plasma'] += 1
        self.tick()
        self.add_plasma()
        self.minimize(verbose=verbose)
        self.store_update(extent='position')
        self.tock()
        self.eq.run(update=True)  # update psi map
        self.update_coils()
        return self.Lo

    def add_plasma(self):
        self.set_background()
        self.get_weight()

    def update_current(self):
        self.Isum, self.IsumCS, self.IsumPF = 0, 0, 0
        self.ff.Ic = self.Ic  # pass current to force field
        self.Icoil = np.zeros(len(self.coil['active'].keys()))
        for j, name in enumerate(self.coil['active']):
            Nfilament = self.coil['active'][name]['Nf']
            self.Icoil[j] = self.Ic[j] * Nfilament  # store current
            self.coilset['coil'][name]['Ic'] = self.Icoil[j] * self.Iscale
            self.coil['active'][name]['Isum'] = self.Icoil[j] * self.Iscale
            for i in range(Nfilament):
                sub_name = name + '_{:1.0f}'.format(i)
                self.coilset['subcoil'][sub_name]['Ic'] = self.Ic[j] *\
                    self.Iscale
                self.coil['active'][name]['Ic'][i] = self.Ic[j] * self.Iscale
            self.Isum += abs(self.Icoil[j])  # sum absolute current
            if name in self.CS_coils:
                self.IsumCS += abs(self.Icoil[j])
            elif name in self.PF_coils:
                self.IsumPF += abs(self.Icoil[j])
        imax = np.argmax(abs(self.Icoil))
        self.Imax = self.Icoil[imax]

    def write_swing(self):
        nC, nS = len(self.adjust_coils), len(self.Swing)
        Icoil = np.zeros((nS, nC))
        for i, flux in enumerate(self.Swing[::-1]):
            self.solve_slsqp(flux)
            Icoil[i] = self.Icoil
        dataname = self.tf.dataname.replace('TF.pkl', '_currents.txt')
        with open('../Data/'+dataname, 'w') as f:
            f.write('Coil\tr [m]\tz [m]\tdr [m]\tdz [m]')
            f.write('\tI SOF [A]\tI EOF [A]\n')
            for j, name in enumerate(self.coil['active'].keys()):
                x = float(self.coilset['coil'][name]['x'])
                z = float(self.coilset['coil'][name]['z'])
                dx = self.coilset['coil'][name]['dx']
                dz = self.coilset['coil'][name]['dz']
                position = '\t{:1.3f}\t{:1.3f}'.format(x, z)
                size = '\t{:1.3f}\t{:1.3f}'.format(dx, dz)
                current = '\t{:1.3f}\t{:1.3f}\n'.format(
                    Icoil[0, j], Icoil[1, j])
                f.write(name + position + size + current)


class SWING(object):

    def __init__(self, inv, sf, rms_limit=0.10, wref=0, nswing=2, plot=False,
                 output=True):
        self.nswing = nswing
        self.inv = inv
        self.rms_limit = rms_limit
        self.wref = wref

    def get_rms(self, centre):
        self.inv.set_swing(centre=centre, width=self.wref,
                           array=np.linspace(-0.5, 0.5, 2))
        rms = self.inv.update_position(self.Lnorm, update_area=True)
        return float(self.rms_limit - rms)

    def find_root(self, slim):
        swing = brentq(self.get_rms, slim[0], slim[1], xtol=0.1, maxiter=500,
                       disp=True)
        return swing

    def flat_top(self):
        print('\nCalculating swing:')
        self.Lnorm = loops.normalize_variables(self.inv.Lo)
        SOF = self.find_root([-60, 0]) - self.wref / 2
        EOF = self.find_root([0, 60]) + self.wref / 2

        self.width = 0.95 * (EOF - SOF)
        self.centre = np.mean([SOF, EOF])
        self.inv.set_swing(centre=self.centre, width=self.width,
                           array=np.linspace(-0.5, 0.5, self.nswing))
        self.inv.update_position(self.Lnorm, update_area=True)

    def energy(self):
        self.inv.pf.inductance(dCoil=self.inv.dCoil, Iscale=1)
        E = np.zeros(len(self.inv.swing['flux']))
        for i, Isw in enumerate(self.inv.swing['Ic']):
            Isw *= self.inv.Iscale
            E[i] = 0.5 * np.dot(np.dot(Isw, self.inv.pf.M), Isw)
        return np.max(E)

    def output(self):
        self.flat_top()
        E = self.energy()
        PFvol = 0
        for name in self.inv.pf.coil:
            coil = self.inv.pf.coil[name]
            x, dx, dz = coil['x'], coil['dx'], coil['dz']
            PFvol += 2 * np.pi * x * dx * dz
        Isum = np.max(self.inv.swing['Isum'])
        Ipf = np.max(self.inv.swing['IsumPF'])
        Ics = np.max(self.inv.swing['IsumCS'])
        FzPF = np.max(self.inv.swing['FzPF'])
        FsepCS = np.max(self.inv.swing['FsepCS'])
        FzCS = np.max(self.inv.swing['FzCS'])

        print('swing divisions: {:1.0f}'.format(self.nswing))
        print('swing width {:1.0f}Vs'.format(2 * np.pi * self.width))
        print(r'max absolute PF/CS current sum {:1.1f}MA'.format(Isum))
        print(r'PF stored energy {:1.1f}GJ'.format(1e-9 * E))
        print(r'max absolute PF current sum {:1.1f}MA'.format(Ipf))
        print(r'max vertical PF force {:1.1f}MN'.format(FzPF))
        print(r'max sum CS vertical force {:1.1f}MN'.format(FzCS))
        print(r'max CS seperation force {:1.1f}MN'.format(FsepCS))
        print(r'max absolute CS current sum {:1.1f}MA'.format(Ics))
        print(r'PF material volume {:1.1f}m3'.format(PFvol))<|MERGE_RESOLUTION|>--- conflicted
+++ resolved
@@ -63,25 +63,12 @@
         self.rhs = False  # colocation status
 
     def colocate(self, eqdsk, SX=False, **kwargs):
-<<<<<<< HEAD
-        self.sf = SF(eqdsk=eqdsk)  # load streamfunction
-        self.psi_spline()  # evaluate plasma spline interpolators
-        self.plasma_spline()  # generate plasma interpolators
-
-        self.fix_boundary()
-        # self.fix_SX_outer_target(SX)
-        # self.fix_divertor_targets()
-        self.set_background()
-        self.set_foreground()
-
-=======
         self.sf.update_eqdsk(eqdsk)  # update streamfunction
         self.psi_spline()  # generate psi interpolators
         self.plasma_spline()  # generate plasma interpolators
         self.fix_boundary()
         self.fix_SX_outer_target(SX)
         self.fix_divertor_targets()
->>>>>>> 18501f96
         self.get_weight()
         self.set_background()
         self.set_foreground()
@@ -99,13 +86,8 @@
         self.fix_boundary_psi(N=25, alpha=1-1e-4, factor=1)
         # add boundary field
         self.fix_boundary_field(N=25, alpha=1-1e-4, factor=1)
-<<<<<<< HEAD
-        #self.fix_null(factor=1, point=self.sf.Xpoint_array[0])
-        #self.fix_null(factor=1, point=self.sf.Xpoint_array[1])
-=======
         self.fix_null(factor=1, point=self.sf.Xpoint_array[0])
         self.fix_null(factor=1, point=self.sf.Xpoint_array[1])
->>>>>>> 18501f96
         self.initialize_log()
 
     def fix_divertor_targets(self, factor=1):
@@ -390,16 +372,11 @@
 
     def get_boundary(self, N=21, alpha=0.995):
         x, z = self.sf.get_boundary(alpha=alpha)
-<<<<<<< HEAD
-        nx = -self.psi.ev(x, z, dx=1, dy=0)
-        nz = -self.psi.ev(x, z, dx=0, dy=1)
-=======
         Xindex = np.argmin((x-self.sf.Xpoint[0])**2 + (z-self.sf.Xpoint[1])**2)
         x = np.append(x[Xindex:], x[:Xindex])
         z = np.append(z[Xindex:], z[:Xindex])
         psi_x = -self.psi.ev(x, z, dx=1, dy=0)
         psi_z = -self.psi.ev(x, z, dx=0, dy=1)
->>>>>>> 18501f96
         L = geom.length(x, z)
         Lc = np.linspace(0, 1, N + 2)[1:-1]
         xb, zb = interp1d(L, x)(Lc), interp1d(L, z)(Lc)
@@ -543,10 +520,6 @@
 
     def set_background(self):
         self.BG = np.zeros(len(self.fix['BC']))  # background
-<<<<<<< HEAD
-        # self.plasma_spline()  # generate plasma interpolators
-=======
->>>>>>> 18501f96
         self.add_value('passive')
 
     def set_foreground(self):
@@ -617,10 +590,6 @@
 
     def plasma_spline(self):
         self.B_plasma = [[], []]
-<<<<<<< HEAD
-        # evaluate scalar potential with plasma only
-=======
->>>>>>> 18501f96
         psi_pl = cc.get_coil_psi(self.sf.x2d, self.sf.z2d,
                                  self.coilset['subcoil'],
                                  self.coilset['plasma_coil'], set_pf=False)
