"""Basis function sets for use in regression analysis."""
from abc import abstractmethod
from dataclasses import dataclass, field
from typing import ClassVar

import numpy as np
import numpy.typing as npt
import scipy.optimize
import scipy.special
import scipy.sparse
import xarray

from nova.imas.equilibrium import Equilibrium
from nova.linalg.decompose import Decompose
from nova.utilities.plotter import LinePlot


@dataclass
class LinearSample:
    """Generate 1D linear sample."""

    length: int

    def __post_init__(self):
        """Update coordinate."""
        self.update_coordinate(self.length)

    def update_coordinate(self, length=None):
        """Update sample coordinate."""
        if length is not None:
            self.length = length
        self.coordinate = np.linspace(0, 1, self.length)


@dataclass
class Basis(LinePlot, LinearSample):
    """Basis function base class."""

    order: int = None
    name: ClassVar[str] = 'Base'

    def __post_init__(self):
        """Construct interaction matrix and initalize operator."""
        super().__post_init__()
        self.matrix = np.copy(
            np.c_[[self.basis(i) for i in range(self.order+1)]].T, order='C')

    @property
    def shape(self):
        """Return matrix shape."""
        return self.matrix.shape

    @abstractmethod
    def basis(self, term: int):
        """Return ith term basis."""

    def plot(self, model=None, **kwargs):
        """Plot set of basis functions evaluated for coordinate."""
        self.axes = kwargs.pop('axes', None)
        if model is None:
            model = np.ones(self.order+1)
        for i, coef in enumerate(model):
            self.axes.plot(self.coordinate, coef * self.basis(i), **kwargs)
        self.axes.set_xlabel('coordinate')
        self.axes.set_ylabel('basis')
        self.axes.set_title(self.name)


@dataclass
class Bernstein(Basis):
    """Berstein polynomial regression of a given order."""

    name: ClassVar[str] = 'Bernstein Polynomial'

    def basis(self, term: int):
        """Return Bernstein basis polynomial."""
        return scipy.special.binom(self.order, term) * \
            self.coordinate**term * (1 - self.coordinate)**(self.order - term)


@dataclass
class SvdAttrs:
    """Non-default attributes for Svd basis class."""

    length: int
    rank: int


@dataclass
class Svd(Basis, SvdAttrs):
    """Construct regression model from Svd reduction."""

    matrix: npt.ArrayLike = None
    data: xarray.Dataset = field(init=False, default_factory=xarray.Dataset)

    name: ClassVar[str] = 'Singular Value Decomposition'

    def __post_init__(self):
        """Update basis order."""
        self.update_coordinate()
        self.order = self.rank-1

<<<<<<< HEAD
    #def load_workflow(self, workflow: str):


=======
>>>>>>> aaa6f971
    def __iadd__(self, data):
        """Append data to SVD basis."""
        self.append_data(data)
        return self

    def append_data(self, data):
        """Append data to matrix."""
        data = self._reshape(data)
        if self.matrix is not None:
            data = np.append(self.matrix.T, data, axis=0)
        self.matrix = self._reduce(data)

    def _reshape(self, data):
        """Reshape data to match coordinate length."""
        if (length := data.shape[1]) == self.length:
            return data
        return scipy.interpolate.interp1d(
            np.linspace(0, 1, length), data, axis=1)(self.coordinate)

    def _reduce(self, data):
        """Perform svd reduction."""
        decompose = Decompose(data, self.rank)
        return decompose.matrices['V']

    def interpolate(self, length: int):
        """Interpolate matrix to new coodrinate length."""
        if length == self.length:
            return
        _coordinate = self.coordinate.copy()
        self.update_coordinate(length)
        self.matrix = scipy.interpolate.interp1d(
            _coordinate, self.matrix, axis=0)(self.coordinate)

    def basis(self, term: int):
        """Return individual basis."""
        return self.matrix[:, term]


if __name__ == '__main__':

    #bernstein = Bernstein(50, 21)
    #bernstein.plot()

    eq = Equilibrium(135011, 7)
    attr = 'f_df_dpsi'

    svd = Svd(50, 5)

    svd += eq.data[attr]

    svd.plot()

    #svd.load_frame('DINA-IMAS', attr)
    #svd.load_frame('CORSICA', attr)

    #eq = Equilibrium(130506, 403)
    #svd += eq.data[attr]

    svd.plot(ls='--')

    '''


    import pylops

    #D2op = pylops.SecondDerivative(bernstein.shape[1],
    #                               dims=None, dtype="float64")

    #bernstein.model = pylops.optimization.leastsquares.RegularizedInversion(
    #    bernstein, [D2op], data,
    #    epsRs=[np.sqrt(1000)], **dict(damp=0, iter_lim=100, show=1)
    #    )

    #Aop = pylops.MatrixMult(bernstein.matrix, dtype="float64")

    #bernstein.model = pylops.optimization.sparsity.FISTA(Aop, data, 5000)[0]
    #bernstein.plot()

    alpha = 0.05
    bernstein = Bernstein(eq.data.dims['psi_norm'], 21)

    matrix = bernstein.matrix.T @ bernstein.matrix
    matrix.flat[::matrix.shape[1]+1] += alpha
    bernstein.model = np.linalg.lstsq(
        matrix, bernstein.matrix.T @ data)[0]
    bernstein.plot(plt.gca())

    plt.plot(bernstein.coordinate, profile.data)

    #from sklearn import linear_model
    #reg = linear_model.Ridge(alpha=.5)










    '''

    '''

    import scipy
    from sklearn.kernel_ridge import KernelRidge
    from sklearn.svm import SVR
    from sklearn.metrics.pairwise import rbf_kernel

    krr = KernelRidge(alpha=0.5, kernel='rbf')

    X = eq.data[attr].data[:10].copy('C')

    y = [bernstein / sample for sample in X]

    krr.fit(X, y)

    bernstein / profile.data
    bernstein.plot()

    bernstein.model = krr.predict(data.reshape(1, -1))[0]
    bernstein.plot(axes=plt.gca())

    plt.plot(bernstein.coordinate, data, 'o')

    bernstein = Bernstein(eq.data.dims['psi_norm'], 7)
    bernstein /= data
    bernstein.plot(axes=plt.gca())

    '''


    '''
    alpha = 0.5
    K = X.copy()

    import numba
    from nova.electromagnetic.biotoperate import matmul
    import math

    @numba.njit
    def rbf(X):
        """Compute rbf kernel."""
        n_sample = X.shape[0]
        gamma = 1 / X.shape[1]

        XX = np.sum(X**2, axis=1)
        XY = X @ X.T

        K = np.zeros((n_sample, n_sample))
        for i in range(n_sample):
            for j in range(i+1):
                L2 = XX[i] + XX[j] - 2 * XY[i, j]
                K[i, j] = L2
                #if i == j:
                #    continue
                #K[j, i] = L2
        K = np.exp(-gamma * K)
        return K

    X = X.copy('C')

    K_ = rbf(X)

    K_ = rbf(X)

    K = rbf_kernel(X)
    '''

    '''
    ######### svd
    from sklearn.decomposition import TruncatedSVD

    X = eq.data[attr].data[::50].copy('C')
    svd = TruncatedSVD(5)
    X_ = svd.fit_transform(X.T)

    reg = Regression(X_)
    reg.coordinate = bernstein.coordinate
    #reg /= data

    alpha = 1
    matrix = reg.matrix.T @ reg.matrix
    matrix.flat[::matrix.shape[1]+1] += alpha
    reg.model = np.linalg.lstsq(matrix, reg.matrix.T @ data)[0]

    reg.plot(axes=plt.gca())
    ########### svd
    '''

    '''
    '''
    #reg /= data

    '''
    bernstein = Bernstein(eq.data.dims['psi_norm'], 7)

    err = np.zeros((len(eq.data[attr]), eq.data.dims['psi_norm']))
    for i in range(eq.data.dims['time']):
        err[i] = eq.data[attr][i] - bernstein.forward(
            bernstein / eq.data[attr].data[i])
    '''

    '''
    import sklearn.covariance

    cov = sklearn.covariance.OAS().fit(eq.data[attr].data[itime-100:itime])
    cov = cov.covariance_

    cov_ = np.linalg.inv(cov)

    #C = np.linalg.cholesky(cov)
    #C_ = np.linalg.inv(C)

    #data = C_ @ data
    #bernstein.matrix = C_ @ bernstein.matrix[:-1]
    bernstein = Bernstein(eq.data.dims['psi_norm'], 7)

    alpha = 0
    #matrix = C_ @ bernstein.matrix
    cov_matrix = bernstein.matrix.T @ cov_ @ bernstein.matrix
    cov_matrix.flat[::cov_matrix.shape[1]+1] += alpha
    bernstein.model = np.linalg.lstsq(cov_matrix,
                                      bernstein.matrix.T @ cov_ @ data)[0]
    bernstein.plot(plt.gca())
    #reg.coordinate = bernstein.coordinate
    #reg.plot(axes=plt.gca())
    '''


    '''
    from sklearn.decomposition import TruncatedSVD


    svd = TruncatedSVD(5)
    X_ = svd.fit_transform(X.T)

    reg = Regression(X_)
    reg /= data

    #reg.model = np.linalg.lstsq(X_, X[0])[0]
    #reg.data = X[0]

    reg.coordinate = np.linspace(0, 1, 50)
    reg.plot(axes=plt.gca())

    plt.plot(reg.coordinate, profile.data)
    '''

    '''
    reg /= data
    reg.coordinate = bernstein.coordinate
    reg.plot(axes=plt.gca())
    '''



    '''

    for x in X:
        plt.plot(bernstein.coordinate, x)

    #print(np.allclose(K_, K))
    '''


    '''
    from sklearn.decomposition import TruncatedSVD

    svd = TruncatedSVD(3, algorithm='arpack')
    X = svd.fit_transform(X)

    y = [bernstein / sample for sample in X]

    K.flat[:: X.shape[0] + 1] += alpha
    dual_coef = scipy.linalg.solve(K, y, sym_pos=True, overwrite_a=False)

    bernstein.model = rbf_kernel(data.reshape(1, -1), X)[0] @ dual_coef

    # bernstein / data
    bernstein.plot(axes=plt.gca())
    '''




    '''
    #cov = np.cov(eq.data[attr][:, :-1].T)
    #cov = graphical_lasso(cov, 0.01)
    #cov = GraphicalLassoCV().fit(eq.data[attr][:, :-1]).covariance_

    cov = ledoit_wolf(eq.data[attr][:, :-1])[0]

    C = np.linalg.cholesky(cov)
    C_ = np.linalg.inv(C)

    bernstein.coordinate = bernstein.coordinate[:-1]
    data = C_ @ data[:-1]
    bernstein.matrix = C_ @ bernstein.matrix[:-1]

    bernstein /= data

    bernstein.matrix = C @ bernstein.matrix
    bernstein.data = C @ data

    bernstein.plot()

    #plt.plot(bernstein.coordinate, data_[:-1])
    plt.plot(bernstein.coordinate, profile.data[:-1])

    #bernstein = Bernstein(eq.data.dims['psi_norm'], 21)
    #lsq = scipy.optimize.lsq_linear(bernstein.matrix, profile)


    #lop = berstein / profile
    #np.linalg.lstsq(berstein.matrix, profile)

    plt.plot(eq.data.psi_norm, profile)
    #plt.plot(eq.data.psi_norm, bernstein.matrix @ lsq.x, '--')
    plt.plot(eq.data.psi_norm, bernstein(), '-.')
    '''<|MERGE_RESOLUTION|>--- conflicted
+++ resolved
@@ -100,12 +100,8 @@
         self.update_coordinate()
         self.order = self.rank-1
 
-<<<<<<< HEAD
     #def load_workflow(self, workflow: str):
 
-
-=======
->>>>>>> aaa6f971
     def __iadd__(self, data):
         """Append data to SVD basis."""
         self.append_data(data)
