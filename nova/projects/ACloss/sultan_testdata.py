
import os
import glob
import re
from warnings import warn

import ftputil
import pandas
import numpy as np
import scipy.signal
import scipy.integrate
import scipy.interpolate
import scipy.optimize
import CoolProp.CoolProp as CoolProp
from matplotlib.lines import Line2D

from nova.definitions import root_dir
from nova.utilities.pyplot import plt
from nova.utilities.time import clock
from nova.utilities.IO import pythonIO


class FTPSultan(pythonIO):
    """
    Provide access to sultan data.

    Datafiles stored localy. Files downloaded from ftp server if required.

    """

    _attributes = ['experiment', 'testname', 'shot', 'mode']
    _default_attributes = {'mode': 'ac', 'read_txt': False}

    def __init__(self, *args, **kwargs):
        self._experiment = None
        self._testname = None  # test identifier
        self._shot = None  # shot identifier
        self._mode = None
        self._reload = True  # reload data from file
        self._testmatrix = None
        self._note = {}
        self._sultandata = None
        self._set_attributes(*args, **kwargs)

    def _set_attributes(self, *args, **kwargs):
        # set kwargs first
        print(kwargs)
        _default_attributes = self._default_attributes.copy()
        for attribute in _default_attributes:  # retain set attributes
            try:
                value = getattr(self, f'_{attribute}')
            except AttributeError:  # no underscore (read_txt)
                try:
                    value = getattr(self, attribute)
                except AttributeError:
                    value = None
            if value is not None:
                _default_attributes[attribute] = value

        print(kwargs)
        kwargs = {**_default_attributes, **kwargs}
        print(kwargs)
        if 'experiment' in kwargs:
            self._set_experiment(kwargs.pop('experiment'))
        for attribute in kwargs:
            setattr(self, attribute, kwargs[attribute])
        # then set *args
        for attribute, value in zip(self._attributes, args):
            if attribute == 'experiment':
                self._set_experiment(value)
            else:
                setattr(self, attribute, value)

    def _set_experiment(self, experiment):
        self._experiment = experiment
        self._setdir()

    def validate(self):
        """
        Return validation status of input attributes.

        Returns
        -------
        validate : bool
            Validation status, True if all attributes are set.

        """
        attributes = np.array([self._testname, self._shot, self._mode])
        return np.array(attributes != None).all()

    @property
    def reload(self):
        """
        Manage data pipeline.

        Parameters
        ----------
        reload : bool
            Reload status - reinitialize instance when set to True.

        Returns
        -------
        reload : bool

        """
        return self._reload

    @reload.setter
    def reload(self, reload):
        if reload:
            self._sultandata = None
            if hasattr(self, 'postprocess'):  # update postprocess chain
                self.postprocess = True
        self._reload = reload

    def _setdir(self):
        if self._experiment is not None:
            self.expdir = os.path.join(root_dir,
                                       f'data/Sultan/{self.experiment}')
            self.datadir = os.path.join(self.expdir, 'ftp')
            self.localdir = os.path.join(self.expdir, 'local')
            self._mkdir(['exp', 'data', 'local'])

    def _mkdir(self, names):
        for name in names:
            directory = getattr(self, f'{name}dir')
            if not os.path.isdir(directory):
                os.mkdir(directory)

    def _rmdir(self, names):
        for name in names:
            directory = getattr(self, f'{name}dir')
            if os.path.isdir(directory):
                os.rmdir(directory)

    @property
    def experiment(self):
        """
        Manage experiment identifier.

        Reinitialize if changed.

        Parameters
        ----------
        experiment : str
            Test directory name, evaluated as ftp/parentdir/experiment.

        Returns
        -------
        experiment : str

        """
        if self._experiment is None:
            raise IndexError(f'experiment not set.\n {self.listdir()}')
        return self._experiment

    @experiment.setter
    def experiment(self, experiment):
        if self._experiment != experiment:  # reinitialize
            self.__init__(experiment)

    @property
    def testkeys(self):
        """Return testmatrix keys as pandas.Series, read-only."""
        return pandas.Series(list(self.testmatrix.keys()), dtype=object)

    @property
    def testmatrix(self):
        """Return testmatrix, read-only."""
        if self._testmatrix is None:
            self.load_testmatrix()
        return self._testmatrix

    @property
    def testname(self):
        """
        Manage testname, testmatrix key.

        Parameters
        ----------
        testname : str or int
            Test identifier.

        Raises
        ------
        IndexError
            testname out of range.

        Returns
        -------
        testname : str

        """
        if self._testname is None:
            raise IndexError('testname not set, '
                             'valid range (str or int): '
                             f'\n\n{self.testkeys}')
        return self._testname

    @testname.setter
    def testname(self, testname):
        if isinstance(testname, int):
            try:
                testname = self.testkeys.iloc[testname]
            except IndexError:
                raise IndexError(f'testname index {testname} out of range\n\n'
                                 f'{self.testkeys}')
        elif isinstance(testname, str):
            if testname not in self.testmatrix:
                raise IndexError(f'testname {testname} not found in '
                                 f'\n{self.testkeys}')
        if testname != self._testname:
            self._testname = testname
            self.reload = True

    @property
    def testindex(self):
        """Return testname index."""
        return next((i for i, name in enumerate(self.testmatrix)
                     if name == self.testname))

    @property
    def testplan(self):
        """Return testplan, read-only."""
        return self.testmatrix[self.testname]

    @property
    def shot(self):
        """
        Shot identifier.

        Parameters
        ----------
        shot : int
            Shot identifier.

        Raises
        ------
        IndexError
            Shot not set (is None) or set out of range.

        Returns
        -------
        shot : pandas.Series
            Shot identifier.

        """
        if self._shot is None:
            raise IndexError('shot index not set, '
                             'valid range '
                             f'{self.shot_range[0]}-{self.shot_range[1]-1}')
        return self.testplan.iloc[self._shot, :]

    @shot.setter
    def shot(self, shot):
        try:
            _shot = self._shot  # store previous
            self._shot = shot
            self.shot
        except IndexError:
            self._shot = _shot  # rewind
            raise IndexError(f'shot index {shot} out of bounds \n'
                             f'{self.testplan}')
        if shot != _shot:
            self.reload = True

    @property
    def mode(self):
        if self._mode is None:
            raise IndexError('mode not set, valid entries [ac, dc, full]')
        return self._mode

    @mode.setter
    def mode(self, mode):
        _mode = self._mode  # store previous
        mode = mode.lower()
        if mode not in ['ac', 'dc', 'full']:
            raise IndexError(f'mode not in [ac, dc, full]')
        if _mode != mode:
            self._mode = mode
            self._testmatrix = None

    @property
    def shot_range(self):
        """Return valid shot range, (int, int)."""
        index = self.testplan.index
        return index[0], index[-1]+1

    @property
    def note(self):
        """Return shot note."""
        return self._note[self.testname].iloc[self._shot]

    def locate(self, file, subdir=None):
        """
        Locate file on local host. If not found, download from ftp server.

        Parameters
        ----------
        file : str
            filename.
        subdir : str, optional
            subdir on ftp server, see _download. The default is None.

        Raises
        ------
        IndexError
            Evaluation of filename wild card returns multiple files.

        Returns
        -------
        localfile : str
            Full path of local file.

        """
        file = os.path.join(self.datadir, file)
        localfile = []
        if '*' in file:
            localfile = glob.glob(file)
            if len(localfile) > 1:
                raise IndexError(f'multiple files found {file} > {localfile}')
        else:
            if os.path.isfile(file):
                localfile = [file]
        if localfile:
            localfile = os.path.split(localfile[0])[1]
        else:
            localfile = self._download(file, subdir=subdir)
        return localfile

    def listdir(self, substr=None,
                parentdir='Daten', experiment=None,
                subdir=None):
        """
        Return file/directory list.

        Parameters
        ----------
        substr : str, optional
            File select substr. The default is ''.
        parentdir : str, optional
            Parent (root) directory. The default is 'Daten'.
        experiment : str, optional
            First sub-directory. The default is None.
        subdir : str, optional
            Second sub-directory. The default is None.

        Returns
        -------
        ls : array-like
            List of file/directory names.

        """
        chdir = [parentdir, experiment, subdir]
        with ftputil.FTPHost('ftp.psi.ch', 'sultan', '3g8S4Nbq') as host:
            for cd in chdir:
                if cd is not None:
                    host.chdir(f'./{cd}')
            ls = host.listdir('./')
        if substr:
            ls = [file for file in ls if substr in file]
        return ls

    def _download(self, file, parentdir='Daten', subdir=None):
        """
        Download file from ftp server.

        Parameters
        ----------
        file : str
            Filename, names of type '*.ext' permited.
        parentdir : str, optional
            Root dir on ftp server. The default is 'Daten'.
        subdir : str, optional
            subdirectory, evaluated as parentdir/experiment/subdir.
            The default is None.

        Raises
        ------
        ftputil
            File not found.
        IndexError
            Evaluation of filename wild card returns multiple files.

        Returns
        -------
        file : str
            Full filename.

        """
        with ftputil.FTPHost('ftp.psi.ch', 'sultan', '3g8S4Nbq') as host:
            chdir = [parentdir, self.experiment, subdir]
            for cd in chdir:
                if cd is not None:
                    try:
                        host.chdir(f'./{cd}')
                    except ftputil.error.PermanentError:
                        pwd = host.listdir('./')
                        raise ftputil.error.PermanentError(
                            f'folder {cd} not found in {pwd}')
            if '*' in file:
                ext = os.path.split(file)[1].split('*')[-1]
                ftpfile = [f for f in host.listdir('./') if ext in f]
                if len(ftpfile) > 1:
                    warn_txt = f'multiple files found {file} > {ftpfile}'
                    warn_txt += f'\nusing {ftpfile[0]}'
                    warn(warn_txt)
                remotefile = ftpfile[0]
            else:
                remotefile = os.path.split(file)[1]
            try:
                file = os.path.join(self.datadir, remotefile)
                host.download(remotefile, file)
            except ftputil.error.FTPError:
                err_txt = f'file {remotefile} '
                err_txt += f'not found in {host.listdir("./")}'
                raise ftputil.error.FTPError(err_txt)
        return file

    @staticmethod
    def _check_stopindex(_testplan_index, testname):
        """Pop testname if stopindex == 0."""
        if testname is not None:
            if _testplan_index[testname][1] == 0:
                _testplan_index.pop(testname)
        return _testplan_index

    def load_testmatrix(self, **kwargs):
        """
        Load testmatrix from file.

        Parameters
        ----------
        **kwargs : dict
            force read_txt with read_txt=True keyword argument.

        Returns
        -------
        None.

        """
        read_txt = kwargs.get('read_txt', self.read_txt)
        if self._experiment is None:
            raise IndexError('experiment not set')
        filepath = os.path.join(self.localdir, f'testmatrix_{self.mode}')
        if not os.path.isfile(filepath + '.pk') or read_txt:
            self.read_testmatrix()
            self.save_pickle(filepath, ['strand', '_testmatrix'])
        else:
            self.load_pickle(filepath)

    def read_testmatrix(self):
        """Load testmatrix."""
        try:
            testplan = os.path.join(self.datadir, self.locate('*.xls'))
            self._testmatrix = {}
        except ftputil.error.PermanentError as error:  # folder not found
            self._rmdir(['data', 'local', 'exp'])
            self._testmatrix = None
            raise ftputil.error.PermanentError(f'{error}')
        with pandas.ExcelFile(testplan) as xls:
            index = pandas.read_excel(xls, usecols=[0], header=None)
        if self.mode == 'full':
            mode = 'a'
        else:
            mode = self.mode[0]
        labels = [label[0] for label in index.values
                  if isinstance(label[0], str)]
        try:
            strand = next(label for label in labels
                          if f'{mode}XXYYZZ' in label
                          or f'{mode.upper()}XXYYZZ' in label)
        except StopIteration:
            raise StopIteration(f'{mode}XXYYZZ not found in {labels}')
        self.strand = strand.split('XXYYZZ')[0][:-1]
        strandID = self.strand
        if self.mode != 'full':  # append mode identifier
            if f'{mode}XXYYZZ' in strand:  # lower case
                strandID += self.mode[0]
            else:  # upper case
                strandID += self.mode[0].upper()
        strandID = strandID.replace('-', '')
        # extract testplan indices
        _testplan_index = {}
        testname = None
        skip_file = False
        for i, label in enumerate(index.values):
            if isinstance(label[0], str):
                if label[0][:len(strandID)] == strandID \
                        and testname is not None:
                    _testplan_index[testname][1] = i  # advance stop index
                else:
                    islabel = 'test' in label[0].lower() \
                        or label[0][:2] == 'AC' \
                        or label[0][:2] == 'DC'
                    try:
                        nextlabel = index.values[i+1][0]
                    except IndexError:
                        nextlabel = ''
                    try:
                        isnext_file = nextlabel.strip().capitalize() == 'File'
                    except AttributeError:
                        isnext_file = False
                    try:
                        isnext_strand = strandID in nextlabel
                    except TypeError:
                        isnext_strand = False
                    if islabel and (isnext_file or isnext_strand):
                        j = i+1
                        skip_file = True
                    elif label[0].strip().capitalize() == 'File':
                        if skip_file:
                            skip_file = False
                            continue
                        j = i
                    else:
                        testname = None
                        continue
                    testname = index.values[j-1][0]
                    try:
                        if strandID in testname:
                            testname = f'noname {j}'
                    except TypeError:
                        testname = f'noname {j}'
                    testname = testname.split(':')[0].split('(')[0]
                    if testname in _testplan_index:
                        testname += f' {j}'
                    _testplan_index[testname] = [j, 0]
        # remove open indices
        for testname in list(_testplan_index.keys()):
            if _testplan_index[testname][1] == 0:
                _testplan_index.pop(testname)
        # store test matrix data
        previouscolumns = None
        with pandas.ExcelFile(testplan) as xls:
            for label in _testplan_index:
                index = _testplan_index[label]
                df = pandas.read_excel(
                    xls, skiprows=index[0],
                    nrows=np.diff(index)[0]+1, header=None)
                if df.iloc[0, 0] == 'File':
                    df.columns = pandas.MultiIndex.from_arrays(
                        df.iloc[:2].values)
                    df = df.iloc[2:]
                    previouscolumns = df.columns
                elif previouscolumns is not None:
                    df.columns = previouscolumns
                # remove column nans
                columns = df.columns.get_level_values(0)
                df = df.loc[:, columns.notna()]
                # extract note
                columns = [col for col in df.columns.get_level_values(0) if
                           isinstance(col, str)]
                note = [col for col in columns if 'note' in col.lower()]
                if note:
                    self._note[label] = df[note[0]]
                    self._note[label].columns = ['Note']
                    df.drop(columns=note, inplace=True, level=0)
                df.fillna(method='pad', inplace=True)
                # rename columns
                columns = {'I pulse': 'Ipulse', 'I Pulse': 'Ipulse',
                           'B Sultan': 'Be', 'B SULTAN':  'Be',
                           'B sultan': 'Be', 'frequency': 'frequency',
                           'Frequency': 'frequency',
                           'P. Freq': 'frequency',
                           'I Sample': 'Isample'}
                df.rename(columns=columns, inplace=True)
                df.rename(columns={np.nan: ''}, inplace=True, level=1)
                # format frequency
                frequency_duration = ('frequency', 'Hz/duration')
                frequency_Hz = ('frequency', 'Hz')
                if frequency_duration in df:
                    df[('frequency', 'Hz')] = df[frequency_duration].apply(
                            self._format_frequency)
                elif frequency_Hz in df:
                    if df[frequency_Hz].dtype == object:
                        df[frequency_Hz] = df[frequency_Hz].apply(
                            self._format_frequency)
                df.sort_values([('Be', 'T'), ('Isample', 'kA')], inplace=True)
                try:  # AC data
                    df.sort_values([('Ipulse', 'A'), ('frequency', 'Hz')],
                                   inplace=True)
                except:
                    pass
                # reset index
                df.reset_index(inplace=True)
                df.drop(columns=['index'], level=0, inplace=True)
                self._testmatrix[label] = df

    @staticmethod
    def _format_frequency(x):
        """
        Return frecuency extracted from frequency/duration string.

        Parameters
        ----------
        x : str or float
            frequency (float) or frequency/duration (str).

        Returns
        -------
        x : float
            frequency.

        """
        try:
            x = float(x.split('/')[0])
        except ValueError:  # split string is string (BPTrapez)
            x = -1
        except AttributeError:  # x already float
            pass
        return x

    def _get_filename(self, testname, shot):
        """
        Return shot filename.

        Parameters
        ----------
        testname : str or float
            Test identifier.
        shot : int
            Shot identifier.

        Returns
        -------
        filename : str
            filename.

        """
        if testname is not None:
            self.testname = testname
        if shot is not None:
            self.shot = shot
        return f'{self.shot[("File", "")]}.dat'

    def _load_datafile(self, testname=None, shot=None,
                       subdir=['ac/dat', 'AC/ACdat', 'TEST/AC/ACdat']):
        """
        Return sultan dataframe and associated shot metadata.

        Parameters
        ----------
        testname : str or int, optional
            Test identifier. The default is None.
        shot : int, optional
            Shot identifier. The default is None.
        subdir : array-like, optional
            List of trial data subdirectories.
            The default is ['ac/dat', 'AC/ACdat', 'TEST/AC/ACdat'].

        Returns
        -------
        sultandata : pandas.DataFrame
            Shot data.
        sultanmetadata : pandas.Series
            Shot metadata.

        """
        filename = self._get_filename(testname, shot)
        for sdir in subdir:
            try:
                datafile = self.locate(filename, subdir=sdir)
                break
            except ftputil.error.PermanentError as error:
                ftp_err = error
                pass
        try:
            datafile = os.path.join(self.datadir, datafile)
        except UnboundLocalError:
            raise ftputil.error.PermanentError(f'{ftp_err}')
        sultandata = pandas.read_csv(datafile, encoding='ISO-8859-1')
        columns = {}
        for c in sultandata.columns:
            if 'left' in c or 'right' in c:
                columns[c] = c.replace('left', 'Left')
                columns[c] = columns[c].replace('right', 'Right')
                columns[c] = columns[c].replace('  ', ' ')
            if c[-7:] == ' (320K)':
                columns[c] = c[:-7]
        sultandata.rename(columns=columns, inplace=True)
        if 'T in' in sultandata.columns:
            sultandata['T in Left'] = sultandata['T in']
            sultandata['T in Right'] = sultandata['T in']
        if 'P in' in sultandata.columns:
            sultandata['P in Left'] = sultandata['P in']
            sultandata['P in Right'] = sultandata['P in']
        return sultandata

    @property
    def metadata(self):
        """Return shot metadata."""
        return self.shot

    @property
    def sultandata(self):
        """Return sultandata, reload if necessary."""
        if self.reload or self._sultandata is None:
            self._sultandata = self._load_datafile()
            self.reload = False
        return self._sultandata


class SultanPostProcess(FTPSultan):
    """Post processing methods for single leg sultan coupling loss data."""

    _attributes = FTPSultan._attributes + ['side']
    _default_attributes = {**FTPSultan._default_attributes,
                           **{'side': 'Left'}}

    def __init__(self, *args, **kwargs):
        """
        Import data and initialize data structure.

        Parameters
        ----------
        experement : str
            Experement label.

        Returns
        -------
        None.

        """
        self._side = None
        FTPSultan.__init__(self, *args, **kwargs)  # link to sultan
        self._rawdata = None
        self._lowpassdata = None
        self._Qdot_threshold = 0.75
        self._iQdot = None
        self._Bdot = None

    def validate(self):
        """
        Return validation status of input attributes.

        Extends FTPSultan.validate

        Returns
        -------
        validate : bool
            Validation status, True if all attributes are set.

        """
        attributes = np.array([self._side])
        return np.array(attributes != None).all() and FTPSultan.validate(self)

    @staticmethod
    def _initialize_dataframe():
        """
        Return calclation dataframe.

        Returns
        -------
        dataframe : pandas.DataFrame
            Empty dataframe with time index and default columns names.

        """
        variables = [('t', 's'), ('mdot', 'kg/s'), ('Ipulse', 'A'),
                     ('Tin', 'K'), ('Tout', 'K'),
                     ('Pin', 'Pa'), ('Pout', 'Pa'),
                     ('hin', 'J/Kg'), ('hout', 'J/Kg'),
                     ('Qdot', 'W'), ('Qdot_norm', 'W')]
        columns = pandas.MultiIndex.from_tuples(variables)
        return pandas.DataFrame(columns=columns)

    @property
    def postprocess(self):
        """
        Manage postproces flags.

        Parameters
        ----------
        postprocess : bool
            Clear raw and lowpass data if True.

        Returns
        -------
        postprocess : pandas.Series
            Postproces flags.

        """
        return pandas.Series({'raw': self._rawdata is None,
                              'lowpass': self._lowpassdata is None,
                              'iQdot': self._iQdot is None,
                              'Bdot': self._Bdot is None})

    @postprocess.setter
    def postprocess(self, postprocess):
        if postprocess:
            self._rawdata = None
            self._lowpassdata = None
            self._iQdot = None
            self._Bdot = None

    @property
    def rawdata(self):
        """Return rawdata, read-only."""
        if self._rawdata is None:
            self._rawdata = self._extract_data(lowpass=False)
        return self._rawdata

    @property
    def lowpassdata(self):
        """Return filtered data, read-only."""
        if self._lowpassdata is None:
            self._lowpassdata = self._extract_data(lowpass=True)
        return self._lowpassdata

    @property
    def side(self):
        """
        Manage side property. (Re)initialize data if changed.

        Parameters
        ----------
        side : str
            Side of Sultan experement ['Left', 'Right'].

        Returns
        -------
        side : str

        """
        if self._side is None:
            raise IndexError('side of Sultan experement not set [Left, Right]')
        return self._side

    @side.setter
    def side(self, side):
        side = side.capitalize()
        if side not in ['Left', 'Right']:
            raise IndexError(f'side {side} not in [Left, Right]')
        if not hasattr(self, side):
            self._side = None
        update = side != self._side
        self._side = side
        if update:
            self.postprocess = True

    def _extract_data(self, lowpass=False):
        """
        Extract relivant data variables and calculate Qdot.

        Parameters
        ----------
        lowpass : bool, optional
            Apply lowpass filter.
            Window length set equal to 2.5*period of driving waveform.
            The default is False.

        Returns
        -------
        data : pandas.DataFrame
            ACloss dataframe.

        """
        data = self._initialize_dataframe()
        data['t'] = self.sultandata['Time']
        data['mdot'] = self.sultandata[f'dm/dt {self.side}'] * 1e-3
        data['Ipulse'] = self.sultandata['PS EEI (I)']
        #print(self.sultandata.keys())
        for end in ['in', 'out']:
            data[f'T{end}'] = self.sultandata[f'T {end} {self.side}']
            data[f'P{end}'] = self.sultandata[f'P {end} {self.side}'] * 1e5
        if lowpass:
            dt = np.diff(data['t'], axis=0).mean()
            freq = self.shot[('frequency', 'Hz')]
            windowlength = int(2.5 / (dt*freq))
            if windowlength % 2 == 0:
                windowlength += 1
            if windowlength < 5:
                windowlength = 5
            for attribute in ['mdot', 'Ipulse', 'Tin', 'Tout', 'Pin', 'Pout']:
                data[attribute] = scipy.signal.savgol_filter(
                    np.squeeze(data[attribute]), windowlength, polyorder=3)
        for end in ['in', 'out']:  # Calculate enthapy
            T, P = data[f'T{end}'].values, data[f'P{end}'].values
            data[f'h{end}'] = CoolProp.PropsSI('H', 'T', T, 'P', P, 'Helium')
        # net heating
        data['Qdot'] = data[('mdot', 'kg/s')] * \
            (data[('hout', 'J/Kg')] - data[('hin', 'J/Kg')])
        # normalize Qdot heating by |Bdot|**2
        data['Qdot_norm'] = data['Qdot'] / self.Bdot#**2
        return data

    @property
    def Bdot(self):
        """Return field rate amplitude."""
        if self._Bdot is None:
            self._evaluate_Bdot()
        return self._Bdot

    @property
    def Be(self):
        """Return amplitude of excitation field, T."""
        return self._transform_Ipulse(self.shot[('Ipulse', 'A')])

    def _transform_Ipulse(self, Ipulse):
        """
        Return excitation field.

        Parameters
        ----------
        Ipulse : str
            Sultan Ipulse field.

        Returns
        -------
        Be : float
            Excitation field.

        """
        try:
            Ipulse = float(re.findall(r'\d+', Ipulse)[0])
        except TypeError:
            Ipulse = 230
        Be = Ipulse * 0.2/230  # excitation field amplitude
        return Be

    def _evaluate_Bdot(self):
        freq = self.shot[('frequency', 'Hz')]
        omega = 2*np.pi*freq
        self._Bdot = omega*self.Be  # pulse field rate amplitude

    def _zero_offset(self):
        """Correct t=0 offset in Qdot_norm heating."""
        zero_offset = self.lowpassdata.loc[0, ('Qdot_norm', 'W')]
        if not np.isclose(zero_offset, 0):
            for attribute in ['rawdata', 'lowpassdata']:
                data = getattr(self, attribute)
                data['Qdot_norm'] -= zero_offset

    @property
    def Qdot_threshold(self):
        """
        Manage heat threshold parameter.

        Parameters
        ----------
        Qdot_threshold : float
            Heating idexed as Ipulse.abs > Qdot_threshold * Ipulse.abs.max.

        Raises
        ------
        ValueError
            Qdot_threshold must lie between 0 and 1.

        Returns
        -------
        Qdot_threshold : float

        """
        return self._Qdot_threshold

    @Qdot_threshold.setter
    def Qdot_threshold(self, Qdot_threshold):
        if Qdot_threshold != self._Qdot_threshold:
            self._iQdot = None
        if Qdot_threshold < 0 or Qdot_threshold > 1:
            raise ValueError(f'heat threshold {Qdot_threshold} '
                             'must lie between 0 and 1')
        self._Qdot_threshold = Qdot_threshold

    @property
    def iQdot(self):
        """Return heat index, slice."""
        if self._iQdot is None:
            self._evaluate_iQdot()
        return self._iQdot

    def _evaluate_iQdot(self):
        """
        Return slice of first and last indices meeting threshold condition.

        Condition evaluated as Ipulse.abs() > Qdot_threshold * Ipulse.abs().max()

        Parameters
        ----------
        data : array-like
            Data vector.
        Qdot_threshold : float, optional property
            Threshold factor applied to data.abs().max(). The default is 0.95.

        Returns
        -------
        index : slice
            Threshold index.

        """
        Ipulse = self.sultandata['PS EEI (I)']
        Imax = Ipulse.abs().max()
        threshold_index = np.where(Ipulse.abs() >= self.Qdot_threshold*Imax)[0]
        self._iQdot = slice(threshold_index[0], threshold_index[-1]+1)

    def extract_response(self, transient_factor=1.05, plot=False, ax=None):
        """
        Extract heating response at end of heat and max heat.

        Flag transient when max heat >> end of heat.

        Parameters
        ----------
        transient_factor : float, optional
            Limit factor applied to ratio of eoh and max heat.
            Heating is considered transient of ratio exceeds factor.
            The default is 1.05.
        plot : bool, optional
            plotting flag. The default is False
        ax : axis, optional
            plot axis. The default is None (plt.gca())

        Returns
        -------
        t_eoh : float
            end of heating time.
        Qdot_eoh : float
            end of heating value (Qdot_norm).
        t_max : float
            max heating time.
        Qdot_max : float
            max heating value (Qdot_norm).
        steady : bool
            transient flag, False if Qdot_max/Qdot_eoh > transient_factor.

        """
        # extract lowpass data
        self._zero_offset()
        t = self.lowpassdata[('t', 's')]
        Qdot_norm = self.lowpassdata[('Qdot_norm', 'W')]
        # end of heating
        t_eoh = t[self.iQdot.stop-1]
        Qdot_eoh = Qdot_norm[self.iQdot.stop-1]
        dQdot_heat = Qdot_norm[self.iQdot].max() - Qdot_norm[self.iQdot].min()
        argmax = Qdot_norm.argmax()
        t_max = t[argmax]
        Qdot_max = Qdot_norm[argmax]

        steady = True
        if Qdot_max/Qdot_eoh > transient_factor:
            steady = False
        elif Qdot_norm[self.iQdot.start] > Qdot_norm[self.iQdot.stop-1]:
            steady = False
        elif Qdot_norm[self.iQdot.stop-1] - Qdot_norm[self.iQdot].min() < \
                0.95 * dQdot_heat:
            steady = False
        if plot:
            if ax is None:
                ax = plt.gca()
            ax.plot(t_eoh, Qdot_eoh, **self._get_marker(steady, 'eoh'))
            ax.plot(t_max, Qdot_max, **self._get_marker(steady, 'max'))
        return t_eoh, Qdot_eoh, t_max, Qdot_max, steady

    def _get_marker(self, steady=True, location='max'):
        marker = {'ls': 'none', 'alpha': 1, 'ms': 4, 'mew': 1}
        if location == 'eoh':
            marker.update({'color': 'C6', 'label': 'eoh', 'marker': 'o'})
        elif location == 'max':
            marker.update({'color': 'C4', 'label': 'max', 'marker': 'd'})
        else:
            raise IndexError(f'location {location} not in [eof, max]')
        if not steady:
            marker.update({'mfc': 'w'})
        return marker

    def plot_single(self, variable, ax=None, lowpass=False):
        self._zero_offset()
        if lowpass:
            data = self.lowpassdata
        else:
            data = self.rawdata
        if variable not in data:
            raise IndexError(f'variable {variable} not in {data.columns}')
        if ax is None:
            ax = plt.gca()
        bg_color = 0.4 * np.ones(3) if lowpass else 'lightgray'
        color = 'C3' if lowpass else 'C0'
        label = 'lowpass' if lowpass else 'raw'
        ax.plot(data.t, data[variable], color=bg_color)
        ax.plot(data.t[self.iQdot], data[variable][self.iQdot],
                color=color, label=label)
        ax.legend()
        ax.set_xlabel('$t$ s')
        ax.set_ylabel(r'$\hat{\dot{Q}}$ W')
        plt.despine()

    def title(self, ax=None):
        if ax is None:
            ax = plt.gca()
        Ipulse = self.shot[('Ipulse', 'A')][1:]
        f = self.shot[('frequency', 'Hz')]
        ax.set_title(rf'$I_{{pulse}}$ = {Ipulse }(2$\pi$ {f} $t$)')

    def plot_Qdot_norm(self):
        self._zero_offset()
        self.plot_single('Qdot_norm')
        self.plot_single('Qdot_norm', lowpass=True)
        self.title()
        self.extract_response(plot=True)
        plt.legend(loc='upper right')


class SultanEnsemble(SultanPostProcess):

    def __init__(self, *args, **kwargs):
        SultanPostProcess.__init__(self, *args, **kwargs)
        if self.validate():
            self.load_testdata()

    @property
    def substr(self):
        """
        Manage experiment substr.

        Parameters
        ----------
        substr : str or None
            Selection substr searched for in experiment name.

        Returns
        -------
        substr : str
            Returns self.experiment if null.

        """
        if self._substr:
            return self._substr
        else:
            return self.experiment

    @substr.setter
    def substr(self, substr):
        self._substr = substr

    def extract(self, substr=None):
        self.substr = substr
        for experiment in self.listdir(self.substr):
            self.experiment = experiment
            for testname in self.testkeys:
                self.testname = testname
                for side in ['left', 'right']:
                    self.side = side
                    self.load_testdata()

    def load_testdata(self, **kwargs):
        """Load testdata from file."""
        read_txt = kwargs.pop('read_txt', self.read_txt)
        if read_txt or not os.path.isfile(self.ensemble_filename):
            self._extract_testdata()
            self._save_testdata()
        else:
            self.testdata = pandas.read_parquet(self.ensemble_filename)

    def _extract_testdata(self):
        self._initialize_testdata()
        self._extract_response()

    def _initialize_testdata(self):
        testdata = self.testplan.loc[:, ['Be', 'Isample', 'frequency']]
        if ('frequency', 'Hz/duration') in testdata:
            testdata.drop(columns=[('frequency', 'Hz/duration')],
                          inplace=True)
        testdata = testdata.droplevel(1, axis=1)
        testdata['B'] = [self._transform_Ipulse(Ipulse)
                         for Ipulse in self.testplan.loc[:, ('Ipulse', 'A')]]
        testdata['Bdot'] = 2*np.pi*testdata['frequency'] * testdata['B']
        self.testdata = testdata

    def _extract_response(self):
        header = 'Extracting frequency response: '
        header += f'{os.path.split(self.ensemble_filename)[1].split(".")[0]}'
        tick = clock(self.shot_range[1], header=header)
        for shot in range(*self.shot_range):
            self.shot = shot
            response = self.extract_response()
            self.testdata.loc[shot, ['Qdot_eof', 'Qdot_max', 'steady']] = \
                response[1], response[3], response[-1]
            tick.tock()
        self.testdata.sort_values(['Be', 'Isample', 'B',
                                   'frequency'], inplace=True)

    @property
    def ensemble_filename(self):
        """Return ensemble filename."""
        file = f'{self.experiment}_{self.mode.upper()}'
        file += f'{self.testindex}{self.side[0]}.pq'
        return os.path.join(self.localdir, file)

    def _save_testdata(self):
        self.testdata.to_parquet(self.ensemble_filename)

    def plot_response(self, unsteady=False, ax=None, color='C0',
                      Bexternal=None, Isample=0):
        """Plot ensemble response."""
        if ax is None:
            ax = plt.gca()
        field_marker = {1: 'D', 2: 11, 9: 10}
        plot_kwargs = self._get_marker()
        plot_kwargs.update({'color': color})
        if Bexternal is None:
            Bexternal = self.testdata.Be.unique()
        else:
            if not pandas.api.types.is_list_like(Bexternal):
                Bexternal = [Bexternal]
        if Isample is None:
            Isample = self.testdata.Isample.unique()
        else:
            if not pandas.api.types.is_list_like(Isample):
                Isample = [Isample]
        for Be in Bexternal:
            marker = field_marker[Be]
            for Is in Isample:
                # index data
                index = self.testdata.Be == Be
                index &= self.testdata.Isample == Is
                testdata = self.testdata.loc[index]
                # sort
                testdata = testdata.sort_values(['Bdot'])
                frequency = testdata.frequency
                Qdot = testdata.Qdot_max
                steady = testdata.steady.astype(bool)
                plot_kwargs.update({'ls': '-', 'marker': marker,
                                    'color': color, 'mfc': color,
                                    'ms': 6})

                ax.plot(frequency[steady], Qdot[steady],
                        **plot_kwargs)
                if unsteady:
                    plot_kwargs.update({'mfc': 'none', 'ls': 'none'})
                    ax.plot(frequency[~steady], Qdot[~steady],
                            **plot_kwargs)
        ax.set_yscale('log')
        ax.set_xscale('log')
        return sum(index) > 0

    def plot_ensemble(self, substr=None, testname=0, ax=None):
        self.substr = substr
        if ax is None:
            ax = plt.gca()
        legend = [[], []]
        for i, experiment in enumerate(self.listdir(self.substr)):
            self.experiment = experiment
<<<<<<< HEAD
            self.side = 'right'
            self.testname = -1
=======
            self.side = 'left'
            self.testname = testname
>>>>>>> 0e2adb0e
            self.load_testdata()
            color = f'C{i % 10}'
            if self.plot_response(unsteady=True, color=color):
                legend[0].append(Line2D([0], [0], color=color, ls='-'))
                legend[1].append(self.strand)
        # set marker legend
        marker_legend = plt.legend(
            [Line2D([0], [0], marker=marker, color='C7', mew=1,
                    ms=5, ls='none', mfc=mfc)
             for mfc, marker in zip(['C7', 'none', 'C7', 'C7', 'C7'],
                                    ['o', 'o', 'D', 11, 10])],
            ['steady', 'unsteady (under-estimate)',
             r'$B_e$ 1T', r'$B_e$ 2T', r'$B_e$ 9T'],
            loc='lower left')
        # label axes and add primary legend
        ax.set_xlabel('$f$ Hz')
        ax.set_ylabel('$\dot{Q}$ W')
        ax.legend(*legend, loc='upper right', ncol=1,
                  bbox_to_anchor=(1.1, 1))
        ax.add_artist(marker_legend)
        plt.despine()
        test_str = 'virgin' if testname == 0 else 'cycled'
        ax.set_title('Sultan AC loss CS frequency response '
                     f'({test_str})')




if __name__ == '__main__':

    #ftp = FTPSultan('CSJA_3', 0, 0)

    #spp = SultanPostProcess('CSJA_3', read_txt=True)
    #spp.testname = 11
    #spp.shot = 1
    #spp.side = 'Left'
    #spp.plot_Qdot_norm()

    #se = SultanEnsemble('CSJA_10', 0, 0, side='right')
    se = SultanEnsemble(read_txt=True)
    #se.plot_Qdot_norm()
<<<<<<< HEAD
    #se.extract('CNPF')
    se.plot_ensemble('CFETR2020')
=======
    #se.extract('KOCS')
    se.plot_ensemble('CSJA')
>>>>>>> 0e2adb0e
    #se.plot_response(unsteady=True)

    #for CSJA in ftp.listdir('CSJA'):
    #    SultanEnsemble(CSJA).extract()

    #plt.figure()
    #se.shot = 24
    #se.plot_Qdot_norm()
    #spp = SultanPostProcess('CSJA_7')
    #spp.testname = 0
    #spp.shot = 12
    #spp.side = 'left'


    #spp.plot_Qdot_norm()

    #plt.figure()
    #spp.plot_single('Ipulse')
    #spp.plot_single('Ipulse', lowpass=True)
<|MERGE_RESOLUTION|>--- conflicted
+++ resolved
@@ -44,7 +44,6 @@
 
     def _set_attributes(self, *args, **kwargs):
         # set kwargs first
-        print(kwargs)
         _default_attributes = self._default_attributes.copy()
         for attribute in _default_attributes:  # retain set attributes
             try:
@@ -56,10 +55,7 @@
                     value = None
             if value is not None:
                 _default_attributes[attribute] = value
-
-        print(kwargs)
         kwargs = {**_default_attributes, **kwargs}
-        print(kwargs)
         if 'experiment' in kwargs:
             self._set_experiment(kwargs.pop('experiment'))
         for attribute in kwargs:
@@ -881,7 +877,7 @@
         data['Qdot'] = data[('mdot', 'kg/s')] * \
             (data[('hout', 'J/Kg')] - data[('hin', 'J/Kg')])
         # normalize Qdot heating by |Bdot|**2
-        data['Qdot_norm'] = data['Qdot'] / self.Bdot#**2
+        data['Qdot_norm'] = data['Qdot'] / self.Bdot**2
         return data
 
     @property
@@ -1240,13 +1236,8 @@
         legend = [[], []]
         for i, experiment in enumerate(self.listdir(self.substr)):
             self.experiment = experiment
-<<<<<<< HEAD
-            self.side = 'right'
-            self.testname = -1
-=======
             self.side = 'left'
             self.testname = testname
->>>>>>> 0e2adb0e
             self.load_testdata()
             color = f'C{i % 10}'
             if self.plot_response(unsteady=True, color=color):
@@ -1286,31 +1277,17 @@
     #spp.plot_Qdot_norm()
 
     #se = SultanEnsemble('CSJA_10', 0, 0, side='right')
-    se = SultanEnsemble(read_txt=True)
+    se = SultanEnsemble()
     #se.plot_Qdot_norm()
-<<<<<<< HEAD
-    #se.extract('CNPF')
-    se.plot_ensemble('CFETR2020')
-=======
+
     #se.extract('KOCS')
-    se.plot_ensemble('CSJA')
->>>>>>> 0e2adb0e
+    #se.plot_ensemble('CSJA')
     #se.plot_response(unsteady=True)
 
-    #for CSJA in ftp.listdir('CSJA'):
-    #    SultanEnsemble(CSJA).extract()
-
-    #plt.figure()
-    #se.shot = 24
-    #se.plot_Qdot_norm()
-    #spp = SultanPostProcess('CSJA_7')
-    #spp.testname = 0
-    #spp.shot = 12
-    #spp.side = 'left'
-
-
-    #spp.plot_Qdot_norm()
-
-    #plt.figure()
-    #spp.plot_single('Ipulse')
-    #spp.plot_single('Ipulse', lowpass=True)
+    plt.figure()
+    se = SultanEnsemble('CSJA12', 0, 0, side='left')
+    se.shot = 3
+    se.plot_Qdot_norm()
+
+
+
