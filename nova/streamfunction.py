--- conflicted
+++ resolved
@@ -33,13 +33,9 @@
         self.get_Xpsi()
         self.get_Mpsi()
         self.set_contour()  # set cfeild
-<<<<<<< HEAD
         self.get_LFP()
-=======
-        self.get_LFP() 
         x, z = self.get_boundary()
         self.set_boundary(x, z)
->>>>>>> d34fa66a
         # self.get_sol_psi(dSOL=3e-3,Nsol=15,verbose=False)
         # leg search radius
         self.rcirc = 0.3 * abs(self.Mpoint[1] - self.Xpoint[1])
