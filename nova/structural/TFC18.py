--- conflicted
+++ resolved
@@ -174,18 +174,11 @@
 
 if __name__ == '__main__':
 
-<<<<<<< HEAD
     tf = TFC18('TFCgapsG10', 'v3_100', cluster=1)
     #tf.to_dataframe('EOB')
 
     tf.load_ensemble()
-=======
-    tf = TFC18('TFCgapsG10', 'k0', cluster=1)
-    tf.to_dataframe('EOB')
 
-
-    #tf.load_ensemble()
->>>>>>> 9de5cc65
     #tf.mesh['TFonly-cooldown'] = tf.mesh['TFonly'] - tf.mesh['cooldown']
 
     #tf.to_dataframe('EOB')
