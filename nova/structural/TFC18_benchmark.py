--- conflicted
+++ resolved
@@ -230,10 +230,6 @@
                       ha='right', va='top')
         plt.despine()
 
-<<<<<<< HEAD
-
-=======
->>>>>>> 2cb8a4bb
     def extract_coilset_delta(self, arc_length: float):
         """Return set of coilset deltas from single arc_length."""
         delta = np.zeros((18, 3))
@@ -292,8 +288,6 @@
         plt.axis('equal')
         plt.axis('off')
 
-<<<<<<< HEAD
-=======
     def error_frame(self):
         """Return structural error modes dataframe."""
         index = pandas.MultiIndex.from_product(
@@ -308,15 +302,11 @@
                 error.loc[(coord, label), :] = \
                     self.error_modes(1e3*delta[:, j])
         return error
->>>>>>> 2cb8a4bb
 
 
 @dataclass
 class BenchMark:
-<<<<<<< HEAD
-=======
     """Perform case to case benchmarking."""
->>>>>>> 2cb8a4bb
 
     case_a: str
     case_b: str
@@ -343,11 +333,7 @@
             loc = 2 if coordinate == 0 else 4
             axes.legend(loc=loc, fontsize='xx-small')
 
-<<<<<<< HEAD
-    def bar_array(self, coordinate: int, scenario_label=None):
-=======
     def bar_array(self, coordinate: int):
->>>>>>> 2cb8a4bb
         """Generate bar plot array."""
         fig, axes_array = plt.subplots(3, 2, sharex=True, sharey=True)
         text = 'cbdaef'
@@ -361,21 +347,6 @@
         for i in range(2):
             axes_array[2][i].set_xlabel('coil index')
         axes_array[1][0].set_ylabel(
-<<<<<<< HEAD
-            f'$\Delta\,{coordinate_label[coordinate]}$ mm')
-
-        labels = [self.case_a, self.case_b]
-        if scenario_label:
-            labels = [f'{label} {self.profile[i].scenario}' for i, label
-                      in enumerate(labels)]
-
-        case_a = mpatches.Patch(color='C0', label=labels[0])
-        case_b = mpatches.Patch(color='C1', label=labels[1])
-        fig.legend(handles=[case_a, case_b], ncol=2, loc='upper center')
-        #dummy.
-        #dummy.remove()
-
-=======
             rf'$\Delta\,{coordinate_label[coordinate]}$ mm')
         labels = self.case_labels
         case_a = mpatches.Patch(color='C0', label=labels[0])
@@ -414,7 +385,6 @@
             max_error.loc['percent', f'k{mode}'] = 1e2*(error.iloc[-1, col] /
                                                         error.iloc[0, col])
         return max_error
->>>>>>> 2cb8a4bb
 
 
 if __name__ == '__main__':
@@ -424,12 +394,8 @@
     bench = BenchMark('pcr100', 'pcr65', 'EOB')
     #bench = BenchMark('SCOD', 'SCOD', ['TFonly', 'EOB'])
 
-<<<<<<< HEAD
-    bench.bar_array(0)
-=======
     #bench.bar_array(2)
     print(bench.maximum_error())
->>>>>>> 2cb8a4bb
 
     #bench.profile[0].plot_keypoints('cbdaef')
 
