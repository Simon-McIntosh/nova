"""Post-process data from ansys result files."""
from dataclasses import dataclass, field
import os

import ansys.dpf.core as dpf
from ansys.dpf import post
import numpy as np
import pyvista as pv

from nova.structural.datadir import DataDir
from nova.structural.plotter import Plotter


@dataclass
class AnsysPost(DataDir, Plotter):
    """Manage access to Ansys results file."""

    model: dpf.Model = field(init=False, repr=False)
    time_support: list[float] = field(init=False)
    time_scoping: list[int] = field(init=False)
    meshed_region: dpf.MeshedRegion = field(init=False, repr=False)
    mesh: pv.PolyData = field(init=False, repr=False)

    def __post_init__(self):
        """Load results model."""
        super().__post_init__()
        self.load()

    def __str__(self):
        """Return Ansys model descriptor."""
        try:
            return self.model.__str__()
        except AttributeError:
            return dpf.Model(self.rst_file).__str__()

    def load(self):
        """Load vtk mesh file."""
        try:
            self.mesh = pv.read(self.ansys_file)
            self.time_support = self.mesh.field_data['time_support']
            self.time_scoping = self.mesh.field_data['time_scoping']
        except FileNotFoundError:
            self.load_ansys()
        if not hasattr(self.mesh, 'name'):
            self.mesh.name = self.subset

    def load_ansys(self):
        """Load Ansys rst file."""
        self.model = dpf.Model(self.rst_file)
        self.time_support = \
            self.model.metadata.time_freq_support.frequencies.data
        self.time_scoping = \
            range(1, self.model.metadata.time_freq_support.n_sets+1)
        self.load_meshed_region()
        self.mesh = self.meshed_region.grid
        self.mesh['ids'] = self.meshed_region.nodes.scoping.ids
        self.mesh.field_data['time_support'] = self.time_support
        self.mesh.field_data['time_scoping'] = self.time_scoping
        self.load_displacement()
        self.load_vonmises()
        self.mesh.save(self.ansys_file)

    def load_meshed_region(self):
        """Return scoped dpf meshed region."""
        if self.subset == 'all':
            self.meshed_region = self.model.metadata.meshed_region
            return
        mesh = dpf.Operator('mesh::by_scoping')  # operator instantiation
        mesh.inputs.mesh.connect(self.model.metadata.meshed_region)
        mesh.inputs.scoping.connect(self.mesh_scoping)
        self.meshed_region = mesh.outputs.mesh()

    @property
    def mesh_scoping(self):
        """Return named selection mesh scoping."""
        if self.subset == 'all':
            return self.model.metadata.meshed_region.nodes.scoping
        scope = dpf.Operator('scoping_provider_by_ns')
        scope.inputs.requested_location.connect(post.locations.nodal)
        scope.inputs.named_selection_name.connect(self.subset)
        scope.inputs.data_sources.connect(self.model.metadata.data_sources)
        return scope.outputs.mesh_scoping

    def load_field(self, label, operator, component_number):
        """Load field data from Ansys rst file."""
        displace = dpf.Operator(operator)
        displace.inputs.mesh.connect(self.meshed_region)
        displace.inputs.time_scoping.connect(self.time_scoping)
        if self.mesh_scoping is not None:
            displace.inputs.mesh_scoping.connect(self.mesh_scoping)
        displace.inputs.data_sources.connect(self.model.metadata.data_sources)
        displace.inputs.requested_location.connect(post.locations.nodal)
        fields = displace.outputs.fields_container()
        self.store_fields(label, fields, component_number=component_number)

    def load_displacement(self):
        """Load displacment field to vtk dataset."""
        self.load_field('disp', 'U', 3)
        '''
        displace = dpf.Operator('U')
        displace.inputs.mesh.connect(self.meshed_region)
        displace.inputs.time_scoping.connect(self.time_scoping)
        if self.mesh_scoping is not None:
            displace.inputs.mesh_scoping.connect(self.mesh_scoping)
        displace.inputs.data_sources.connect(self.model.metadata.data_sources)
        displace.inputs.requested_location.connect(post.locations.nodal)
        fields = displace.outputs.fields_container()
        self.store_fields('displacement', fields)
        '''

    def load_vonmises(self):
        """Load VonMises stress."""
        self.load_field('vm', 'S_eqv', 1)

    def load_gap(self):
        """Load contact gap to vtk dataset."""
        displace = dpf.Operator('ECT_GAP')
        displace.inputs.mesh.connect(self.meshed_region)
        displace.inputs.time_scoping.connect(self.time_scoping)
        if self.mesh_scoping is not None:
            displace.inputs.mesh_scoping.connect(self.mesh_scoping)
        displace.inputs.data_sources.connect(self.model.metadata.data_sources)
        displace.inputs.requested_location.connect(post.locations.nodal)
        fields = displace.outputs.fields_container()
        self.store_fields('gap', fields, component_number=1)

    @property
    def n_nodes(self):
        """Return node number for dpf scoped mesh."""
        return self.meshed_region.nodes.n_nodes

    @property
    def map_scoping(self):
        """Return meshed region map scoping."""
        return self.meshed_region.nodes.map_scoping

    def store_fields(self, label: str, fields: dpf.FieldsContainer,
                     component_number=3):
        """Store fields to pyvista mesh."""
        for i in range(len(fields)):
            name = f'{label}-{i}'
            self.mesh[name] = \
                np.full((self.n_nodes, component_number), np.nan)
            index, mask = self.map_scoping(fields[i].scoping)
            self.mesh[name][index] = fields[i].data[mask]

    def select(self, index, inplace=True):
        """Return body, update mesh if inplace==True."""
        body = self.mesh.split_bodies()[index]
        if inplace:
            self.mesh = body
        return body

    def plot(self, loadcase=-1, factor=275, opacity=1, plotter=None):
        """Return pyvista plotter with mesh displacement."""
        if loadcase < 0:
            loadcase = self.time_scoping[loadcase]-1
        return self.warp(f'disp-{loadcase}', f'vm-{loadcase}',
                         plotter=plotter, factor=factor, opacity=opacity)

    def subplot(self):
        """Generate linked loadcase subplot."""
        plotter = pv.Plotter(shape=(3, 4), border=False)

        index = 0
        for col in range(4):
            for row in range(3):
                plotter.subplot(row, col)
                self.plot(loadcase=index+6, plotter=plotter, opacity=0,
                          factor=2000)
                index += 1
        plotter.link_views()
        plotter.show()


if __name__ == '__main__':

<<<<<<< HEAD
    ccl = AnsysPost('TFCgapsG10', 'ccl0', 'WP')
=======
    ccl = AnsysPost('TFCgapsG10', '_ccl0', 'WP')
>>>>>>> 53df3d48

    #k0 = AnsysPost('TFCgapsG10', 'k0', 'WP')

    #ansys.mesh.plot(lighting=True, color='w')

    #ansys = AnsysPost('TFC2_CentralComposite', 'p3', 'N_SYM_WEDGE_2',
    #                  data_dir='\\\\io-ws-ccstore1\\ANSYS_Data\\mcintos')

    #ansys = AnsysPost('TFC2_DoE', 'p3', 'TF1_CASE')
    #ansys.select(0)

    #ansys.mesh['delta'] = ansys.mesh['displacement-17'] - \
    #                ansys.mesh['displacement-3']
    #ansys.warp('delta', factor=300)

    #ansys.plot(loadcase=6)

    #ansys.animate('tmp', 'delta', 200)<|MERGE_RESOLUTION|>--- conflicted
+++ resolved
@@ -175,11 +175,7 @@
 
 if __name__ == '__main__':
 
-<<<<<<< HEAD
     ccl = AnsysPost('TFCgapsG10', 'ccl0', 'WP')
-=======
-    ccl = AnsysPost('TFCgapsG10', '_ccl0', 'WP')
->>>>>>> 53df3d48
 
     #k0 = AnsysPost('TFCgapsG10', 'k0', 'WP')
 
