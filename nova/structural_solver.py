import numpy as np
import pylab as pl
from nova.finite_element import FE
from nova.config import select
from nova.coils import PF
from nova.inverse import INV
from nova.coils import TF
from nova.loops import Profile
from nova.structure import architect
from nova.streamfunction import SF
from amigo.time import clock
from amigo import geom
import matplotlib.animation as manimation
from mpl_toolkits.mplot3d import Axes3D
from blueprint.CAD.buildCAD import buildCAD
from blueprint.CAD import coilCAD

import seaborn as sns
rc = {'figure.figsize': [8 * 12 / 16, 8], 'savefig.dpi': 120,
      'savefig.jpeg_quality': 100, 'savefig.pad_inches': 0.1,
      'lines.linewidth': 3}
sns.set(context='talk', style='white', font='sans-serif', palette='Set2',
        font_scale=7 / 8, rc=rc)


class SS:  # structural solver
    '''
    Un structural solver incroyable
    Le passé est l'avenir!
    '''
    def __init__(self, sf, pf, tf):
        self.sf = sf
        self.pf = pf
        self.tf = tf

        self.inv = INV(pf, tf, dCoil=2.5, offset=0.3)
        self.inv.colocate(sf, n=1e3, expand=0.5, centre=0, width=363/(2*np.pi))
        self.inv.wrap_PF(solve=False)

        self.atec = architect(tf, pf, plot=False)  # load sectional properties
        self.fe = FE(frame='3D')  # initalise FE solver
        self.add_mat()  # pass sectional properties to fe solver

        self.build_tf()  # build TF coil
        self.fe.add_bc(['pin'], [0], part='trans_lower', ends=0)
        self.fe.add_bc(['pin'], [-1], part='trans_upper', ends=1)

        # self.fe.add_bc(['w'], [-1], part='nose', ends=0)
        #self.gravity_support()  # add gravity support to TF loop
        #self.outer_intercoil_supports()  # add outer intercoil supports
        #self.connect_pf()  # connect PF coils

    def add_mat(self, ntrans=30):
        self.fe.add_mat('nose', ['wp', 'steel_forged'],  # high field TF
                        [self.atec.winding_pack(), self.atec.case(0)])
        self.fe.add_mat('loop', ['wp', 'steel_cast'],  # low field TF
                        [self.atec.winding_pack(), self.atec.case(1)])
        trans = []  # nose-loop transitions
        for i, l_frac in enumerate(np.linspace(0, 1, ntrans)):
            trans.append(self.fe.add_mat('trans_{}'.format(i),
                                         ['wp', 'steel_cast'],
                                         [self.atec.winding_pack(),
                                          self.atec.case(l_frac)]))
        self.fe.mat_index['trans_lower'] = [trans[-1]]  # trans
        self.fe.mat_index['trans_upper'] = [trans[-1]]  # trans[::-1]
        self.fe.add_mat('GS', ['steel_cast'], [self.atec.gravity_support()])
        for name in self.atec.OICsupport:  # outer intercoil supports
            mat_name = name
            thickness = self.atec.OICsupport[name]['thickness']
            width = self.atec.OICsupport[name]['width']
            self.fe.add_mat(mat_name, ['steel_cast'],
                            [self.atec.intercoil_support(thickness, width)])
        for name in self.atec.PFsupport:  # PF coil connection sections
            mat_name = 'PFS_{}'.format(name)
            self.fe.add_mat(mat_name, ['steel_cast'],
                            [self.atec.coil_support(
                                    width=self.atec.PFsupport[name]['width'])])

    def build_tf(self):
        if self.fe.nnd != 0:
            errtxt = 'pre-exsisting nodes found in fe object\n'
            errtxt = 'TF connections (OIC + GS) assume clean entry\n'
            errtxt = 'clear mesh with fe.clfe()'
            raise ValueError(errtxt)
        P = np.zeros((len(self.tf.p['cl']['x']), 3))
        P[:, 0], P[:, 2] = self.tf.p['cl']['x'], self.tf.p['cl']['z']
        self.fe.add_nodes(P)  # all TF nodes
        self.TFparts = ['trans_lower', 'loop', 'trans_upper']  # 'nose',
        for part in self.TFparts:  # hookup elements
            self.fe.add_elements(n=tf.p[part]['nd'], part_name=part, nmat=part)
        # constrain TF nose - free translation in z
        # self.fe.add_bc('nw', 'all', part='nose')

    def connect_pf(self):
        for name in self.atec.PFsupport:  # PF coil connections
            nd_tf = self.atec.PFsupport[name]['nd_tf']
            p = self.atec.PFsupport[name]['p']  # connect PF to TF
            self.fe.add_nodes([p['x'][1], 0, p['z'][1]])
            self.fe.add_nodes([p['x'][0], 0, p['z'][0]])
            self.atec.PFsupport[name]['nd'] = self.fe.nnd-1  # store node index
            mat_name = 'PFS_{}'.format(name)
            # self.fe.add_elements(
            #         n=[nd_tf, self.fe.nnd-1], part_name=name, nmat=mat_name)
            self.fe.add_elements(
                    n=[self.fe.nnd-2,  self.fe.nnd-1], part_name=name,
                    nmat=mat_name)
            self.fe.add_cp([nd_tf,  self.fe.nnd-2], dof='fix', rotate=False)

    def add_pf_load(self):
        self.inv.ff.get_force()
        for name in self.atec.PFsupport:  # PF coil connections
            Fcoil = self.inv.ff.Fcoil[name]
            self.fe.add_nodal_load(
                    self.atec.PFsupport[name]['nd'], 'fz', 1e6*Fcoil['fz'])

    def gravity_support(self, nGS=7):
        yGS = np.linspace(self.atec.Gsupport['yfloor'], 0, nGS)
        zGS = np.linspace(self.atec.Gsupport['zfloor'],
                          self.atec.Gsupport['zbase'], nGS)
        for ygs, zgs in zip(yGS, zGS):
            self.fe.add_nodes([self.atec.Gsupport['Xo'], ygs, zgs])
        yGS = np.linspace(0, -self.atec.Gsupport['yfloor'], nGS)
        zGS = np.linspace(self.atec.Gsupport['zbase'],
                          self.atec.Gsupport['zfloor'], nGS)
        for ygs, zgs in zip(yGS[1:], zGS[1:]):
            self.fe.add_nodes([self.atec.Gsupport['Xo'], ygs, zgs])
        self.fe.add_elements(
                n=range(self.fe.nnd-2*nGS+1, self.fe.nnd),
                part_name='GS', nmat='GS')

        # couple GS to TF loop
        self.fe.add_cp([self.atec.Gsupport['nd_tf'], self.fe.nnd-nGS],
                       dof='nrx', rotate=False)
        self.fe.add_bc(['nry'], [0], part='GS', ends=0)  # free rotation in y
        self.fe.add_bc(['nry'], [-1], part='GS', ends=1)

    def outer_intercoil_supports(self, nIC=3):
        for name in self.atec.OICsupport:
            nd_tf = self.atec.OICsupport[name]['nd_tf']
            el_dy = self.atec.OICsupport[name]['el_dy']
            Xm = geom.qrotate(self.fe.X[nd_tf[1]], -np.pi/self.tf.nTF,  # minus
                              xo=[0, 0, 0], dx=[0, 0, 1])
            Xp = geom.qrotate(self.fe.X[nd_tf[1]], np.pi/self.tf.nTF,  # plus
                              xo=[0, 0, 0], dx=[0, 0, 1])
            Xrotate = np.zeros((2*nIC, 3))
            for i in range(3):
                Xrotate[:nIC, i] = np.linspace(
                        Xm[0, i], self.fe.X[nd_tf[1]][i],
                        nIC+1)[:-1]
                Xrotate[nIC:, i] = np.linspace(
                        self.fe.X[nd_tf[1]][i], Xp[0, i],
                        nIC+1)[1:]
            self.fe.add_nodes(Xrotate)
            nodes = list(range(self.fe.nndo, self.fe.nndo+nIC)) + [nd_tf[1]]
            nodes += list(range(self.fe.nnd-nIC, self.fe.nnd))
            self.fe.add_elements(
                n=nodes,
                part_name=name, nmat=name, el_dy=el_dy)
            self.fe.add_cp([nodes[0], nodes[-1]],
                           dof='fix', rotate=True, axis='z')

    def solve(self):
        self.fe.clf()  # clear forces
        #self.add_pf_load()
        #self.fe.add_weight()  # add weight to all elements
        wm = self.fe.add_tf_load(self.sf, self.inv.ff, self.tf,
                            self.inv.eq.Bpoint, parts=self.TFparts,
                            method='function')
        self.fe.solve()
        return wm

    def plot(self):
        self.fe.plot_nodes()
        self.tf.fill()
        self.fe.plot_F(scale=1e-8)
        self.fe.plot_displacment()
        self.pf.plot(label=False)
        pl.axis('off')

    def plot3D(self, ax=None):
        self.fe.plot_3D(ax=ax, nTF=self.tf.nTF)

    def movie(self, filename, scale=15, nscale=20, nloop=3):
        single = np.linspace(0, scale, nscale)
        cycle = np.append(single, single[::-1][1:])
        loop = np.array([])
        for i in range(nloop):
            loop = np.append(loop, cycle[1:])
        moviename = '../Movies/{}'.format(filename)
        moviename += '.mp4'
        FFMpegWriter = manimation.writers['ffmpeg']
        writer = FFMpegWriter(fps=20, bitrate=5000, codec='libx264',
                              extra_args=['-pix_fmt', 'yuv420p'])
        timer = clock(len(loop))

        # fig = pl.figure()
        fig = pl.figure(figsize=(8, 8))
        ax = Axes3D(fig)
        with writer.saving(fig, moviename, 100):
            for scale in loop:
                ax.clear()
                self.fe.deform(scale)
                self.plot3D(ax=ax)
                writer.grab_frame()
                timer.ticktoc()


if __name__ == '__main__':

    nTF = 16
    base = {'TF': 'demo', 'eq': 'DEMO_SN_SOF'}
    config, setup = select(base, nTF=nTF, update=False)
    profile = Profile(config['TF_base'], family='D', load=True,
                      part='TF', nTF=nTF, obj='L', npoints=1000)

    sf = SF(setup.filename)
    pf = PF(sf.eqdsk)
    tf = TF(profile=profile, sf=sf)

    ss = SS(sf, pf, tf)  # structural solver
    wbsz = ss.solve()
    '''
    pl.plot(wfx)
    pl.plot(wbsx)

    pl.figure()
    pl.plot(wfz)
    pl.plot(wbsz)
    '''
    ss.fe.deform(50)

    ss.plot()
    # ss.fe.plot_curvature()

<<<<<<< HEAD
    '''
    profile.update(family='D')
    tf = TF(profile=profile, sf=sf)
    ss = SS(sf, pf, tf)  # structural solver

    ss.solve()
    '''
    ss.fe.plot_curvature()
    # ss.fe.deform(15)

    # ss.plot()
    # ss.plot3D()
    # ss.fe.plot_sections()
    # ss.movie('structural_solver')
    # ss.fe.plot_curvature()
    # ss.fe.plot_twin()
=======
    TFcoil = coilCAD.TFcoilCAD(ss.atec)
    model = buildCAD(ss.tf.nTF)
    model.add_part(TFcoil)
    model.display(1, output='web')

    ss.plot(25)
    #ss.plot3D()
    ss.fe.plot_sections()
    # ss.movie('structural_solver')
>>>>>>> 1d087dc1
<|MERGE_RESOLUTION|>--- conflicted
+++ resolved
@@ -232,7 +232,6 @@
     ss.plot()
     # ss.fe.plot_curvature()
 
-<<<<<<< HEAD
     '''
     profile.update(family='D')
     tf = TF(profile=profile, sf=sf)
@@ -243,13 +242,6 @@
     ss.fe.plot_curvature()
     # ss.fe.deform(15)
 
-    # ss.plot()
-    # ss.plot3D()
-    # ss.fe.plot_sections()
-    # ss.movie('structural_solver')
-    # ss.fe.plot_curvature()
-    # ss.fe.plot_twin()
-=======
     TFcoil = coilCAD.TFcoilCAD(ss.atec)
     model = buildCAD(ss.tf.nTF)
     model.add_part(TFcoil)
@@ -259,4 +251,5 @@
     #ss.plot3D()
     ss.fe.plot_sections()
     # ss.movie('structural_solver')
->>>>>>> 1d087dc1
+    # ss.fe.plot_curvature()
+    # ss.fe.plot_twin()