--- conflicted
+++ resolved
@@ -208,30 +208,17 @@
     tf = TF(profile=profile, sf=sf)
 
     ss = SS(sf, pf, tf)  # structural solver
-<<<<<<< HEAD
-    from time import time
-    tic = time()
-    ss.solve()
-    print(time()-tic)
-    # ss.plot()
-
-    ss.plot3D()
-    
-
-    TFcoil = coilCAD.TFcoilCAD(ss.atec)
-    model = buildCAD(ss.tf.nTF)
-    model.add_part(TFcoil)
-    model.display(1, output='web')
-
-
-=======
 
     from time import time
     tic = time()
     ss.solve()
     print(time()-tic)
     # TODO implement multi solve logic
->>>>>>> 21a198fa
+
+    TFcoil = coilCAD.TFcoilCAD(ss.atec)
+    model = buildCAD(ss.tf.nTF)
+    model.add_part(TFcoil)
+    model.display(1, output='web')
 
     ss.plot(25)
     #ss.plot3D()
