"""Manage access to Sultan campaign metadata."""
import os.path
from dataclasses import dataclass, field
import itertools
from types import SimpleNamespace

import pandas
import numpy as np

from nova.thermalhydralic.sultan.database import DataBase


@dataclass
class Campaign:
    """
    Load Sultan experiment campaign data.

    Parameters
    ----------
    experiment : str
        Experiment label.

    """

    _experiment: str
    _mode: str = 'ac'
    database: DataBase = field(init=False, repr=False, default=None)
    metadata: pandas.DataFrame = field(init=False, repr=False, default=None)
    reload: SimpleNamespace = field(init=False, repr=False,
                                    default_factory=SimpleNamespace)

    def __post_init__(self):
        """Initialize properties."""
        self.reload.__init__(experiment=True, mode=True, phase=True)
        self.database = DataBase(self._experiment)
        self.experiment = self._experiment

    @property
    def experiment(self):
        """Manage experiment name."""
        if self.reload.experiment:
            self.experiment = self._experiment
        return self._experiment

    @experiment.setter
    def experiment(self, experiment):
        self._experiment = experiment
        self.database.experiment = experiment  # DataBase(self._experiment)
        self.load_metadata()
        self.reload.experiment = False
        self.reload.phase = True

    @property
    def mode(self):
        """
        Manage sultan test mode.

        Parameters
        ----------
        mode : str
            Sultan test mode.

        Raises
        ------
        IndexError
            Mode not in [ac, dc, full].

        Returns
        -------
        mode : str

        """
        if self.reload.mode:
            self.mode = self._mode
        return self._mode

    @mode.setter
    def mode(self, mode):
        mode = mode.lower()
        if mode not in ['cal', 'ac', 'dc', 'full']:
            raise IndexError('mode not in [cal, ac, dc, full]')
        self._mode = mode
        self.reload.mode = False
        self.reload.phase = True

    @property
    def plan(self):
        """Return testplan index, read-only."""
        if self.mode == 'full':
            plan = self.metadata['index'].loc[:, 'name']
        else:
            index = self.metadata['index']['testmode'] == self.mode[0]
            plan = self.metadata['index'].loc[index, 'name']
        return plan

    @property
    def index(self):
        """Return plan.index."""
        return self.plan.index.to_list()

    @property
    def note(self):
        """Return metadata notes."""
        note = self.metadata['note']
        return note.reset_index()

    @property
    def metadatafile(self):
        """Return full local filepath of the binary metadata file."""
        return self.database.binary_filepath('metadata.h5')

    @property
    def binaryfile(self):
        """Return full local filepath of bindary data file."""
        return self.database.binary_filepath('testdata.h5')

    def load_metadata(self):
        """Load campaign metadata."""
        if os.path.isfile(self.metadatafile):
            self._load_metadata()
        else:
            self._read_metadata()

    def _read_metadata(self):
        """Extract data from *.xls campaign metadata."""
        metadata_xls = self.database.locate('*.xls')
        extension = metadata_xls.split('.')[-1]
        engine = 'openpyxl' if extension == 'xlsx' else None
        with pandas.ExcelFile(metadata_xls, engine=engine) as xls:
            metadata_index = self._read_metadata_index(xls)
            metadata = self._read_metadata_testplan(xls, metadata_index)
            self._save_metadata(metadata)
        self.metadata = metadata

    def _save_metadata(self, metadata):
        """Save metadata to hdf file."""
        with pandas.HDFStore(self.metadatafile, mode='w') as store:
            for key in metadata:
                store.put(key, metadata[key], format='table', append=True)

    def _load_metadata(self):
        metadata = {}
        with pandas.HDFStore(self.metadatafile, mode='r') as store:
            for key in store.keys():
                metadata[key[1:]] = store[key]
        self.metadata = metadata

    @staticmethod
    def _read_strand(_xls_index):
        """
        Extract strand name from metadata _xls_index.

        Parameters
        ----------
        _xls_index : pandas.Series
            First columns of metadata.

        Raises
        ------
        StopIteration
            Strand label not found.

        Returns
        -------
        None.

        """
        testmode = 'c'
        labels = [label[0] for label in _xls_index.values
                  if isinstance(label[0], str)]
        try:
            strand = next(label for label in labels
                          if f'{testmode}XXYYZZ' in label
                          or f'{testmode.upper()}XXYYZZ' in label)
        except StopIteration as stop:
            raise StopIteration(f'{testmode}XXYYZZ not found in {labels}') \
                from stop
        return strand.split('XXYYZZ')[0][:-1].replace('-', '')

    @staticmethod
    def _isshot(label):
        """Return True if label contains test, AC, or DC."""
        isshot = 'test' in label[0].lower()
        isshot &= 'tests' not in label[0].lower()
        isshot |= label[0][:2] == 'AC'
        isshot |= label[0][:2] == 'DC'
        return isshot

    @staticmethod
    def _nextlabel(index, i):
        """
        Return next label in index.

        Parameters
        ----------
        index : array-like
            list of strings.
        i : int
            Current location in list.

        Returns
        -------
        nextlabel : str
            Next label, '' if at end of list.

        """
        try:
            nextlabel = index.values[i+1][0]
        except IndexError:
            nextlabel = ''
        return nextlabel

    @staticmethod
    def _isfile(label):
        """
        Return True if label == File.

        Parameters
        ----------
        label : str
            Index label.

        Returns
        -------
        isfile : bool
            True if label == File.

        """
        try:
            isfile = label.strip().capitalize() == 'File'
        except AttributeError:
            isfile = False
        return isfile

    @staticmethod
    def _isnext_strand(nextlabel, strand):
        """
        Return True if nextlabel contains strand.

        Parameters
        ----------
        nextlabel : str
            Next label.
        strand : str
            Strand ID.

        Returns
        -------
        isnext_strand : bool
            True if nextlabel contains strand.

        """
        try:
            isnext_strand = strand in nextlabel
        except TypeError:
            isnext_strand = False
        return isnext_strand

    @staticmethod
    def _format_testname(index, j, strand, metadata_index):
        """
        Return formated testname.

        Ensure test name is unique. Set name to f'noname {j}' if strand
        not found.

        Parameters
        ----------
        index : array-like
            First column of metadata.
        j : int
            Shot start index.
        strand : str
            Strand ID.
        metadata_index : dict
            metadata index.

        Returns
        -------
        testname : str
            Formated testname.

        """
        testname = index.values[j-1][0]
        try:
            if strand in testname:
                testname = f'noname {j}'
        except TypeError:
            testname = f'noname {j}'
        testname = testname.split(':')[0].split('(')[0]
        if testname in metadata_index:
            testname += f' {j}'
        return testname

    @staticmethod
    def _format_metadata_index(metadata_index):
        """Remove open indeces [j, 0] from metadata index."""
        # remove open indices
        for testname in list(metadata_index.keys()):
            if metadata_index[testname][1] == 0:
                metadata_index.pop(testname)
        # convert to DataFrame
        metadata_index = pandas.DataFrame(metadata_index,
                                          index=['start', 'stop',
                                                 'testmode']).T
        metadata_index.reset_index(inplace=True)
        metadata_index['name'] = metadata_index['index']
        ac_index, dc_index = itertools.count(0), itertools.count(0)
        null_index = itertools.count(0)
        for i, name in enumerate(metadata_index['index']):
            if name.capitalize() == 'Instrumentation':
                name = 'cal'
            elif name[:2].upper() == 'AC':
                name = f'ac{next(ac_index)}'
            elif name[:2].upper() == 'DC':
                name = f'dc{next(dc_index)}'
            else:
                name = f'ex{next(null_index)}'
            metadata_index.loc[i, 'index'] = name
        metadata_index = metadata_index.astype(
            {'start': int, 'stop': int, 'testmode': str, 'name': str})
        metadata_index.set_index('index', inplace=True)
        return metadata_index

    def _istest(self, strand, label, _xls_index, i):
        """Return True if current label is identified as a test."""
        isshot = self._isshot(label)
        nextlabel = self._nextlabel(_xls_index, i)
        isnext_file = self._isfile(nextlabel)
        isnext_strand = self._isnext_strand(nextlabel, strand)
        return isshot and (isnext_file or isnext_strand)

    def _read_metadata_index(self, xls):
        """Extract metadata indices."""
        _xls_index = pandas.read_excel(xls, usecols=[0], header=None)
        metadata_index = {}
        testname = None
        skip_file = False
        strand = self._read_strand(_xls_index)
        for i, label in enumerate(_xls_index.values):
            if isinstance(label[0], str):
                if label[0][:len(strand)] == strand \
                        and testname is not None:
                    metadata_index[testname][1] = i  # advance stop index
                else:
                    if self._istest(strand, label, _xls_index, i):
                        j = i+1
                        skip_file = True
                    elif self._isfile(label[0]):
                        if skip_file:
                            skip_file = False
                            continue
                        j = i
                    else:
                        testname = None
                        continue
                    testname = self._format_testname(
                        _xls_index, j, strand, metadata_index)
                    metadata_index[testname] = [j, 0, '']  # test start
        testmode_index = len(strand)
        for testname in metadata_index:
            shotlabel = _xls_index.iloc[metadata_index[testname][1], 0]
            testmode = shotlabel[testmode_index]
            metadata_index[testname][2] = testmode.lower()
        metadata_index = self._format_metadata_index(metadata_index)
        return metadata_index

    @staticmethod
    def _append_note(note, testplan):
        columns = [col for col in testplan.columns.get_level_values(0) if
                   isinstance(col, str)]
        note_column = [col for col in columns if 'note' in col.lower()]
        if note_column:
            _note = testplan.loc[:, note_column[0]].values
            try:
                _note = pandas.Series(_note, index=testplan.iloc[:, 0])
            except Exception:
                _note = [n[0] for n in _note]
                _note = pandas.Series(_note, index=testplan.iloc[:, 0])
            note = pandas.concat([note, _note], axis=0)
            testplan.drop(columns=note_column, inplace=True, level=0)
        return note

    @staticmethod
    def _format_columns(testplan):
        # remove column nans
        columns = testplan.columns.get_level_values(0)
        drop_columns = columns[columns.isna()]
        if len(drop_columns) > 0:
            testplan.drop(columns=drop_columns, inplace=True, level=0)
        testplan.fillna(method='pad', inplace=True)
        # rename columns
        columns = {'I pulse': 'Ipulse', 'I Pulse': 'Ipulse',
                   'B Sultan': 'Be', 'B SULTAN':  'Be',
                   'B sultan': 'Be', 'frequency': 'frequency',
                   'Frequency': 'frequency',
                   'P. Freq': 'frequency',
                   'I Sample': 'Isample'}
        testplan.rename(columns=columns, inplace=True)
        testplan.rename(columns={np.nan: ''}, inplace=True, level=1)

    @staticmethod
    def _format_frequency_label(frequency_label):
        """
        Return frecuency extracted from frequency/duration string.

        Parameters
        ----------
        x : str or float
            frequency (float) or frequency/duration (str).

        Returns
        -------
        x : float
            frequency.

        """
        try:
            frequency_label = float(frequency_label.split('/')[0])
        except ValueError:  # split string is string (BPTrapez)
            frequency_label = -1
        except AttributeError:  # x already float
            pass
        return frequency_label

    @staticmethod
    def _format_frequency(testplan):
        frequency_duration = ('frequency', 'Hz/duration')
        frequency_hz = ('frequency', 'Hz')
        if frequency_duration in testplan:
            testplan[('frequency', 'Hz')] = \
                testplan[frequency_duration].apply(
                    Campaign._format_frequency_label)
        elif frequency_hz in testplan:
            if testplan[frequency_hz].dtype == object:
                testplan[frequency_hz] = testplan[frequency_hz].apply(
                    Campaign._format_frequency_label)

    def _read_metadata_testplan(self, xls, metadata_index):
        """Return metadata."""
        metadata = {'index': metadata_index}
        note = pandas.Series(name='note', dtype=str)
        previouscolumns = None
        for testname in metadata['index'].index:
            testindex = metadata['index'].loc[testname, :]
            start, stop = testindex.loc[['start', 'stop']]
            _header = pandas.read_excel(
                xls, skiprows=start, nrows=stop-start+1, header=None)
            if _header.iloc[0, 0] == 'File':
                start += 2
                columns = pandas.MultiIndex.from_arrays(
                    _header.iloc[:2].values)
                previouscolumns = columns
            elif previouscolumns is not None:
                columns = previouscolumns
            testplan = pandas.read_excel(xls, skiprows=start,
                                         nrows=stop-start+1, header=None)
            testplan.columns = columns
            self._format_columns(testplan)
            note = self._append_note(note, testplan)
            self._format_frequency(testplan)
            testplan.sort_values([('Be', 'T'), ('Isample', 'kA')],
                                 inplace=True)
            try:  # AC data
                testplan.sort_values([('frequency', 'Hz'), ('Ipulse', 'A')],
                                     inplace=True)
            except KeyError:
                pass
            testplan.reset_index(inplace=True)
            testplan.drop(columns=['index'], level=0, inplace=True)
            testplan.fillna(method='ffill', inplace=True)
            testplan.dropna(axis=1, inplace=True)
            # convert object dtypes to str
            dtypes = testplan.dtypes
            astype = {c: str for c in dtypes.index if dtypes[c] == object}
            testplan = testplan.astype(astype)
            # save to dict
            metadata[testname] = testplan
        metadata['note'] = pandas.DataFrame(note, columns=['note'])
        return metadata


if __name__ == '__main__':

<<<<<<< HEAD
    campaign = Campaign('CSJA12')
=======
    campaign = Campaign('CSJA13')
    campaign._read_metadata()
>>>>>>> 0b9efb4b
<|MERGE_RESOLUTION|>--- conflicted
+++ resolved
@@ -482,9 +482,5 @@
 
 if __name__ == '__main__':
 
-<<<<<<< HEAD
-    campaign = Campaign('CSJA12')
-=======
     campaign = Campaign('CSJA13')
-    campaign._read_metadata()
->>>>>>> 0b9efb4b
+    campaign._read_metadata()