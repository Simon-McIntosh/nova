[project]
name = "nova-stella"
dynamic = ["version"]
description = "Equilibrium generation and inference"
license = { text = "ITER GIP" }
readme = "README.md"
requires-python = ">=3.10"
authors = [{ name = "Simon McIntosh", email = "simon.mcintosh@iter.org" }]
keywords = [
  "equilibrium",
  "generation",
  "reconstruction",
  "inference",
  "plasma",
  "Biot-Savart",
  "mesh-free",
]
classifiers = [
  "Development Status :: 3 - Alpha",
  "Intended Audience :: Science/Research",
  "License :: Other/Proprietary License",
  "Natural Language :: English",
  "Operating System :: OS Independent",
  "Programming Language :: Python :: 3.10",
  "Programming Language :: Python :: 3.11",
  "Programming Language :: Python :: 3.12",
  "Topic :: Scientific/Engineering :: Physics",
]
urls.Homepage = "https://git.iter.org/projects/EQ/repos/nova/"
urls.Repository = "https://git.iter.org/projects/EQ/repos/nova/"
dependencies = [
<<<<<<< HEAD
    "appdirs>=1.4.4",
    "contourpy>=1.0.7",
    "fsspec>=2023.5.0",
    "gitpython>=3.1.31",
    "netcdf4>=1.6.3",
    "networkx>=3.1",
    "numpy",
    "overrides>=7.4.0",
    "packaging>=23.2",
    "pandas>2.1.1,<2.2.0",
    "scipy>=1.10.1",
    "shapely>=2.0.1",
    "tqdm>=4.66.1",
    "xarray>=2023.5.0",
    "xxhash>=3.2.0",
=======
  "appdirs>=1.4.4",
  "contourpy>=1.0.7",
  "fsspec>=2023.5.0",
  "gitpython>=3.1.31",
  "netcdf4>=1.6.3",
  "networkx>=3.1",
  "numpy>=1.26.0",
  "overrides>=7.4.0",
  "packaging>=23.2",
  "pandas<2.2.0",
  "scipy>=1.10.1",
  "shapely>=2.0.1",
  "tqdm>=4.66.1",
  "xarray>=2023.5.0",
  "xxhash>=3.2.0",
>>>>>>> 214e5f5c
]

[project.optional-dependencies]
ansys = [
  "ansys-dpf-core>=0.8.1",
  "ansys-dpf-post>=0.4.0",
  "fortranformat>=1.2.2",
  "openpyxl>=3.1.2",
]
bamboo = ["coverage2clover>=4.0.0", "tox>=4.6.4"]
ferritic = [
  "alphashape>=1.3.1",
  "meshio>=5.3.4",
  "pyvista>=0.39.1",
  "trimesh>=3.21.7",
  "vedo>=2023.5.0",
  "scikit-learn>=1.2.2",
]
graphics = [
  "bokeh>=3.1.1",
  "descartes>=1.1.0",
  "moviepy>=1.0.3",
  "matplotlib>=3.7.1",
  "seaborn>=0.12.2",
]
imas = [
  "imas-core @ imas-core@git+ssh://git@git.iter.org/imas/al-core.git@feature/persistent-build",
  "imaspy @ imaspy@git+ssh://git@git.iter.org/imas/imaspy.git#develop",
  "h5py>=3.10.0",
]
jit = [
  "jax[cpu]>=0.4.23",
  "numba>=0.59.0",
  "tbb>=2021.11.0",
  "tbb-devel>=2021.11.0",
]
optimize = ["jaxopt>=0.8.3", "pylops>=2.1.0", "scikit-learn>=1.2.2"]
structural = ["matplotlib>=3.7.1", "pyquaternion>=0.9.9"]
test = ["pytest", "pytest-cov>=4.1.0", "pytest-asyncio>=0.21.1"]
thermofluids = [
  "coolprop>=6.6.0",
  "ftputil>=5.0.4",
  "matplotlib>=3.7.1",
  "openpyxl>=3.1.2",
  "tables>=3.8.0",
  "xlrd>=2.0.1",
]
uda = ["nest-asyncio>=1.5.8", "async-property>=0.2.2"]

[project.scripts]
benchmark = "nova.scripts.benchmark:benchmark"
extrapolate = "nova.imas.scripts:extrapolate"
filepath = "nova.database.scripts:filepath"
configure = "nova.scripts.configure:configure"

[build-system]
<<<<<<< HEAD
requires = ["poetry-core>=1.0.0", "poetry-dynamic-versioning>=1.4.0,<2.0.0"]
=======
requires = [
  "poetry-core@git+https://github.com/radoering/poetry-core.git@pep621-support",
  "poetry-dynamic-versioning==1.3.0",
]
>>>>>>> 214e5f5c
build-backend = "poetry_dynamic_versioning.backend"

[tool.poetry]
name = "nova-stella" # TODO remove once poetry_dynamic_versioning is fixed
version = "0.0.0"
packages = [{ include = "nova" }]
exclude = [
  "nova/ansys",
  "nova/assembly",
  "nova/design",
  "nova/development",
  "nova/dina",
  "nova/projects",
  "nova/structural",
  "nova/thermalhydralic",
  "nova/utilities",
]

[tool.poetry.dependencies]
python = ">=3.10,<4.0"
imaspy = { develop = true }

[tool.poetry.group.dev.dependencies]
asv = ">=0.5.1"
fabric = ">=3.0.1"
jupyter = ">=1.0.0"
line-profiler = ">=4.0.3"
lizard = ">=1.17.10"
pandas-stubs = ">=2.0.1.230501"
pandoc = ">=2.3"
pyperf = ">=2.6.0"
pytest-xdist = ">=3.3.1"
pyqt5-qt5 = "<=5.15.10"
pyqtwebengine-qt5 = "<=5.15.10"
snakeviz = ">=2.2.0"
spyder = ">=5.4.3"
spyder-unittest = ">=0.5.1"
spyder-line-profiler = ">=0.3.1"
spyder-memory-profiler = ">=0.2.1"
tuna = ">=0.5.11"
virtualenv = ">=20.23.0"
jupyterlab = ">=4.0.0"
pre-commit = ">=3.3.2"
black = ">=23.3.0"
ruff = ">=0.0.270"
sphinx-rtd-theme = ">=1.2.2"
sphinx = ">=6"
pylsp-mypy = ">=0.6.7"
coverage = { extras = ["toml"], version = ">=7.2.7" }
pdoc = ">=14.0.0"
openpyxl = ">=3.1.2"
types-openpyxl = ">=3.1.0.15"
cython = ">=0.29.34"
types-decorator = ">=5.1.8.4"
types-six = ">=1.16.21.9"
pyarrow = ">=13.0.0"
types-tqdm = "^4.66.0.2"
dill = "^0.3.7"
py-spy = ">=0.3.14"
types-pyyaml = ">=6.0.12.12"
vtk = ">=9.3.0"
build = "^1.0.3"
wheel = "^0.41.3"
ipython-genutils = "^0.2.0"
mpmath = "^1.3.0"
setuptools = "^69.2.0"
setuptools-cpp = "^0.1.0"
auditwheel = "^6.0.0"
pretty = "^0.1"

[[tool.poetry.source]]
name = "PyPI"
priority = "primary"

[[tool.poetry.source]]
name = "iter"
url = "https://pypi.iter.org/simple/"
priority = "explicit"

[[tool.poetry.source]]
name = "jax"
url = "https://storage.googleapis.com/jax-releases/jax_cuda_releases.html"
priority = "explicit"

[tool.black]
line-length = 88
target-version = ['py310']

[tool.ruff]
target-version = "py310"
line-length = 88

exclude = [
  "design",
  "development",
  "dina",
  "projects",
  "structural",
  "thermalhydralic",
  "tests",
  ".git",
  ".mypy_cache",
  ".ruff_cache",
  ".tox",
  "build",
  "dist",
]

lint.select = ["E", "F"]
lint.ignore = []

lint.fixable = [
  "A",
  "B",
  "C",
  "D",
  "E",
  "F",
  "G",
  "I",
  "N",
  "Q",
  "S",
  "T",
  "W",
  "ANN",
  "ARG",
  "BLE",
  "COM",
  "DJ",
  "DTZ",
  "EM",
  "ERA",
  "EXE",
  "FBT",
  "ICN",
  "INP",
  "ISC",
  "NPY",
  "PD",
  "PGH",
  "PIE",
  "PL",
  "PT",
  "PTH",
  "PYI",
  "RET",
  "RSE",
  "RUF",
  "SIM",
  "SLF",
  "TCH",
  "TID",
  "TRY",
  "UP",
  "YTT",
]
lint.unfixable = []
lint.dummy-variable-rgx = ">=(_+|(_+[a-zA-Z0-9_]*[a-zA-Z0-9]+?))$"

lint.mccabe.max-complexity = 10

[tool.pytest.ini_options]
addopts = "-rfEs --doctest-modules --ignore=tests/test_sultan.py"
norecursedirs = ".git __pycache__"
testpaths = [
  "tests",
  "nova/imas/database.py",
  "nova/imas/equilibrium.py",
  "nova/imas/extrapolate.py",
  "nova/imas/machine.py",
  "nova/imas/operate.py",
  "nova/imas/pulsedesign.py",
]
filterwarnings = [
  "once::Warning",
  "ignore:open:DeprecationWarning:imas",
  "ignore:datetime.datetime.utcfromtimestamp:DeprecationWarning:dateutil",             # pandas <2.2 
  "ignore:the matrix subclass is not the recommended:PendingDeprecationWarning:numpy", # alphashape
]

[tool.mypy]
warn_return_any = true
warn_unused_configs = false
ignore_missing_imports = true
implicit_reexport = true

[[tool.mypy.overrides]]
module = ["imas", "imaspy"]
ignore_missing_imports = true

[tool.pylsp-mypy]
enabled = true
live_mode = true
dmypy = false
strict = false

[tool.coverage.run]
branch = true
omit = [
  "nova/ansys/*",
  "nova/assembly/*",
  "nova/design/*",
  "nova/development/*",
  "nova/dina/*",
  "nova/obsolete/*",
  "nova/projects/*",
  "nova/scripts/*",
  "nova/thermalhydralic/*",
  "nova/utilities/*",
]

[tool.coverage.report]
ignore_errors = true
exclude_lines = [
  "pragma: no cover",
  "def __repr__",
  "raise AssertionError",
  "raise NotImplementedError",
  "if __name__ == .__main__.:",
]

[tool.poetry-dynamic-versioning]
enable = true
vcs = "git"
style = "semver"
pattern = "^(?P<base>\\d+\\.\\d+\\.\\d+)(-?((?P<stage>[a-zA-Z]+)\\.?(?P<revision>\\d+)?))?"
format = "{base}+{distance}.{commit}"<|MERGE_RESOLUTION|>--- conflicted
+++ resolved
@@ -29,30 +29,13 @@
 urls.Homepage = "https://git.iter.org/projects/EQ/repos/nova/"
 urls.Repository = "https://git.iter.org/projects/EQ/repos/nova/"
 dependencies = [
-<<<<<<< HEAD
-    "appdirs>=1.4.4",
-    "contourpy>=1.0.7",
-    "fsspec>=2023.5.0",
-    "gitpython>=3.1.31",
-    "netcdf4>=1.6.3",
-    "networkx>=3.1",
-    "numpy",
-    "overrides>=7.4.0",
-    "packaging>=23.2",
-    "pandas>2.1.1,<2.2.0",
-    "scipy>=1.10.1",
-    "shapely>=2.0.1",
-    "tqdm>=4.66.1",
-    "xarray>=2023.5.0",
-    "xxhash>=3.2.0",
-=======
   "appdirs>=1.4.4",
   "contourpy>=1.0.7",
   "fsspec>=2023.5.0",
   "gitpython>=3.1.31",
   "netcdf4>=1.6.3",
   "networkx>=3.1",
-  "numpy>=1.26.0",
+  "numpy>=1.26",
   "overrides>=7.4.0",
   "packaging>=23.2",
   "pandas<2.2.0",
@@ -61,7 +44,6 @@
   "tqdm>=4.66.1",
   "xarray>=2023.5.0",
   "xxhash>=3.2.0",
->>>>>>> 214e5f5c
 ]
 
 [project.optional-dependencies]
@@ -88,8 +70,8 @@
   "seaborn>=0.12.2",
 ]
 imas = [
-  "imas-core @ imas-core@git+ssh://git@git.iter.org/imas/al-core.git@feature/persistent-build",
-  "imaspy @ imaspy@git+ssh://git@git.iter.org/imas/imaspy.git#develop",
+  "imas-core @ git+ssh://git@git.iter.org/imas/al-core.git@bugfix/remove-build-dir",
+  "imaspy @ git+ssh://git@git.iter.org/imas/imaspy.git@feature/nc",
   "h5py>=3.10.0",
 ]
 jit = [
@@ -118,14 +100,10 @@
 configure = "nova.scripts.configure:configure"
 
 [build-system]
-<<<<<<< HEAD
-requires = ["poetry-core>=1.0.0", "poetry-dynamic-versioning>=1.4.0,<2.0.0"]
-=======
 requires = [
   "poetry-core@git+https://github.com/radoering/poetry-core.git@pep621-support",
   "poetry-dynamic-versioning==1.3.0",
 ]
->>>>>>> 214e5f5c
 build-backend = "poetry_dynamic_versioning.backend"
 
 [tool.poetry]
@@ -144,9 +122,9 @@
   "nova/utilities",
 ]
 
+
 [tool.poetry.dependencies]
 python = ">=3.10,<4.0"
-imaspy = { develop = true }
 
 [tool.poetry.group.dev.dependencies]
 asv = ">=0.5.1"
