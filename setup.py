from setuptools import setup, find_packages
import versioneer

long_description = """..."""

extras_require = dict(test=['pytest', 'line_profiler'], develop=['spyder'],
                      mesh=['gmsh', 'pygmsh', 'tetgen', 'trimesh'],
                      ansys=['ansys-dpf-core', 'ansys-dpf-post', 'openpyxl'],
                      thermofluids=['ftputil', 'coolprop'],
                      cuda=['cupy-cuda115'],
                      )

extras_require['full'] = [module for mode in extras_require for module in extras_require[mode] if mode not in ['thermofluids', 'cuda']]

setup_kwargs = dict(
    name                = 'nova',
    version             = versioneer.get_version(),
    description         = 'Equilibrium tools',
    license             = 'MIT',
    keywords            = 'equilibrium reconstruction plasma Biot Savart mesh free',
    author              = 'Simon McIntosh',
    author_email        = 'simon.mcintosh@iter.org',
    url                 = 'https://git.iter.org/projects/SCEN/repos/nova/',
    long_description    = long_description,
    packages            = find_packages(),
    classifiers         = [
        'Development Status :: 3 - Alpha',
        'Intended Audience :: Science/Research',
        'License :: OSI Approved :: BSD License',
        'Operating System :: OS Independent',
        'Programming Language :: Python :: 3.9',
        'Topic :: Scientific/Engineering :: Fusion',
    ],
    cmdclass            = versioneer.get_cmdclass(),
    python_requires     = '>=3.9, <3.10',
    install_requires    = [
        'alphashape',
<<<<<<< HEAD
        #astropy
        'cython',
=======
        'astropy',
>>>>>>> 77fcb3ff
        'descartes',
        #geojson,
        'meshio',
        'netCDF4',
        #networkx
        'nlopt',
        'numba',
        #numdifftools
        'numpy',
        #openpyxl
        'pandas',
        #plotly
        'pygeos',
        #python-dateutil
        'pyvista',
        'pyquaternion',
        'rdp',
        'seaborn',
        'scipy',
        'scikit-learn',
        'shapely',
        'vedo',
        'wheel',
        'xarray',
    ],
    extras_require     = extras_require,
    package_data       = {},
    include_package_data=False
)

setup(**setup_kwargs)<|MERGE_RESOLUTION|>--- conflicted
+++ resolved
@@ -35,12 +35,8 @@
     python_requires     = '>=3.9, <3.10',
     install_requires    = [
         'alphashape',
-<<<<<<< HEAD
-        #astropy
+        'astropy',
         'cython',
-=======
-        'astropy',
->>>>>>> 77fcb3ff
         'descartes',
         #geojson,
         'meshio',
